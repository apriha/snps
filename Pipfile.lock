{
    "_meta": {
        "hash": {
<<<<<<< HEAD
            "sha256": "66ef87da49dea115e7a9a1916e295670fe51b820809f6481729f3b02ff3113e5"
=======
            "sha256": "04d6573b6a023a142b251876572417e84e18882553c682c30b6bcb74cbc983bd"
>>>>>>> 3cc8d0aa
        },
        "pipfile-spec": 6,
        "requires": {
            "python_version": "3.7"
        },
        "sources": [
            {
                "name": "pypi",
                "url": "https://pypi.org/simple",
                "verify_ssl": true
            }
        ]
    },
    "default": {
        "argh": {
            "hashes": [
                "sha256:a9b3aaa1904eeb78e32394cd46c6f37ac0fb4af6dc488daa58971bdc7d7fcaf3",
                "sha256:e9535b8c84dc9571a48999094fda7f33e63c3f1b74f3e5f3ac0105a58405bb65"
            ],
            "version": "==0.26.2"
        },
        "atomicwrites": {
            "hashes": [
                "sha256:03472c30eb2c5d1ba9227e4c2ca66ab8287fbfbbda3888aa93dc2e28fc6811b4",
                "sha256:75a9445bac02d8d058d5e1fe689654ba5a6556a1dfd8ce6ec55a0ed79866cfa6"
            ],
            "version": "==1.3.0"
        },
        "attrs": {
            "hashes": [
                "sha256:69c0dbf2ed392de1cb5ec704444b08a5ef81680a61cb899dc08127123af36a79",
                "sha256:f0b870f674851ecbfbbbd364d6b5cbdff9dcedbc7f3f5e18a6891057f21fe399"
            ],
            "version": "==19.1.0"
        },
        "colorama": {
            "hashes": [
                "sha256:05eed71e2e327246ad6b38c540c4a3117230b19679b875190486ddd2d721422d",
                "sha256:f8ac84de7840f5b9c4e3347b3c1eaa50f7e49c2b07596221daec5edaabbd7c48"
            ],
            "version": "==0.4.1"
        },
        "docopt": {
            "hashes": [
                "sha256:49b3a825280bd66b3aa83585ef59c4a8c82f2c8a522dbe754a8bc8d08c85c491"
            ],
            "version": "==0.6.2"
        },
        "importlib-metadata": {
            "hashes": [
                "sha256:6dfd58dfe281e8d240937776065dd3624ad5469c835248219bd16cf2e12dbeb7",
                "sha256:cb6ee23b46173539939964df59d3d72c3e0c1b5d54b84f1d8a7e912fe43612db"
            ],
            "version": "==0.18"
        },
        "more-itertools": {
            "hashes": [
                "sha256:3ad685ff8512bf6dc5a8b82ebf73543999b657eded8c11803d9ba6b648986f4d",
                "sha256:8bb43d1f51ecef60d81854af61a3a880555a14643691cc4b64a6ee269c78f09a"
            ],
            "version": "==7.1.0"
        },
        "numpy": {
            "hashes": [
                "sha256:0778076e764e146d3078b17c24c4d89e0ecd4ac5401beff8e1c87879043a0633",
                "sha256:141c7102f20abe6cf0d54c4ced8d565b86df4d3077ba2343b61a6db996cefec7",
                "sha256:14270a1ee8917d11e7753fb54fc7ffd1934f4d529235beec0b275e2ccf00333b",
                "sha256:27e11c7a8ec9d5838bc59f809bfa86efc8a4fd02e58960fa9c49d998e14332d5",
                "sha256:2a04dda79606f3d2f760384c38ccd3d5b9bb79d4c8126b67aff5eb09a253763e",
                "sha256:3c26010c1b51e1224a3ca6b8df807de6e95128b0908c7e34f190e7775455b0ca",
                "sha256:52c40f1a4262c896420c6ea1c6fda62cf67070e3947e3307f5562bd783a90336",
                "sha256:6e4f8d9e8aa79321657079b9ac03f3cf3fd067bf31c1cca4f56d49543f4356a5",
                "sha256:7242be12a58fec245ee9734e625964b97cf7e3f2f7d016603f9e56660ce479c7",
                "sha256:7dc253b542bfd4b4eb88d9dbae4ca079e7bf2e2afd819ee18891a43db66c60c7",
                "sha256:94f5bd885f67bbb25c82d80184abbf7ce4f6c3c3a41fbaa4182f034bba803e69",
                "sha256:a89e188daa119ffa0d03ce5123dee3f8ffd5115c896c2a9d4f0dbb3d8b95bfa3",
                "sha256:ad3399da9b0ca36e2f24de72f67ab2854a62e623274607e37e0ce5f5d5fa9166",
                "sha256:b0348be89275fd1d4c44ffa39530c41a21062f52299b1e3ee7d1c61f060044b8",
                "sha256:b5554368e4ede1856121b0dfa35ce71768102e4aa55e526cb8de7f374ff78722",
                "sha256:cbddc56b2502d3f87fda4f98d948eb5b11f36ff3902e17cb6cc44727f2200525",
                "sha256:d79f18f41751725c56eceab2a886f021d70fd70a6188fd386e29a045945ffc10",
                "sha256:dc2ca26a19ab32dc475dbad9dfe723d3a64c835f4c23f625c2b6566ca32b9f29",
                "sha256:dd9bcd4f294eb0633bb33d1a74febdd2b9018b8b8ed325f861fffcd2c7660bb8",
                "sha256:e8baab1bc7c9152715844f1faca6744f2416929de10d7639ed49555a85549f52",
                "sha256:ec31fe12668af687b99acf1567399632a7c47b0e17cfb9ae47c098644ef36797",
                "sha256:f12b4f7e2d8f9da3141564e6737d79016fe5336cc92de6814eba579744f65b0a",
                "sha256:f58ac38d5ca045a377b3b377c84df8175ab992c970a53332fa8ac2373df44ff7"
            ],
            "version": "==1.16.4"
        },
        "packaging": {
            "hashes": [
                "sha256:0c98a5d0be38ed775798ece1b9727178c4469d9c3b4ada66e8e6b7849f8732af",
                "sha256:9e1cbf8c12b1f1ce0bb5344b8d7ecf66a6f8a6e91bcb0c84593ed6d3ab5c4ab3"
            ],
            "version": "==19.0"
        },
        "pandas": {
            "hashes": [
                "sha256:071e42b89b57baa17031af8c6b6bbd2e9a5c68c595bc6bf9adabd7a9ed125d3b",
                "sha256:17450e25ae69e2e6b303817bdf26b2cd57f69595d8550a77c308be0cd0fd58fa",
                "sha256:17916d818592c9ec891cbef2e90f98cc85e0f1e89ed0924c9b5220dc3209c846",
                "sha256:2538f099ab0e9f9c9d09bbcd94b47fd889bad06dc7ae96b1ed583f1dc1a7a822",
                "sha256:366f30710172cb45a6b4f43b66c220653b1ea50303fbbd94e50571637ffb9167",
                "sha256:42e5ad741a0d09232efbc7fc648226ed93306551772fc8aecc6dce9f0e676794",
                "sha256:4e718e7f395ba5bfe8b6f6aaf2ff1c65a09bb77a36af6394621434e7cc813204",
                "sha256:4f919f409c433577a501e023943e582c57355d50a724c589e78bc1d551a535a2",
                "sha256:4fe0d7e6438212e839fc5010c78b822664f1a824c0d263fd858f44131d9166e2",
                "sha256:5149a6db3e74f23dc3f5a216c2c9ae2e12920aa2d4a5b77e44e5b804a5f93248",
                "sha256:627594338d6dd995cfc0bacd8e654cd9e1252d2a7c959449228df6740d737eb8",
                "sha256:83c702615052f2a0a7fb1dd289726e29ec87a27272d775cb77affe749cca28f8",
                "sha256:8c872f7fdf3018b7891e1e3e86c55b190e6c5cee70cab771e8f246c855001296",
                "sha256:90f116086063934afd51e61a802a943826d2aac572b2f7d55caaac51c13db5b5",
                "sha256:a3352bacac12e1fc646213b998bce586f965c9d431773d9e91db27c7c48a1f7d",
                "sha256:bcdd06007cca02d51350f96debe51331dec429ac8f93930a43eb8fb5639e3eb5",
                "sha256:c1bd07ebc15285535f61ddd8c0c75d0d6293e80e1ee6d9a8d73f3f36954342d0",
                "sha256:c9a4b7c55115eb278c19aa14b34fcf5920c8fe7797a09b7b053ddd6195ea89b3",
                "sha256:cc8fc0c7a8d5951dc738f1c1447f71c43734244453616f32b8aa0ef6013a5dfb",
                "sha256:d7b460bc316064540ce0c41c1438c416a40746fd8a4fb2999668bf18f3c4acf1"
            ],
            "version": "==0.24.2"
        },
        "pathtools": {
            "hashes": [
                "sha256:7c35c5421a39bb82e58018febd90e3b6e5db34c5443aaaf742b3f33d4655f1c0"
            ],
            "version": "==0.1.2"
        },
        "pluggy": {
            "hashes": [
                "sha256:0825a152ac059776623854c1543d65a4ad408eb3d33ee114dff91e57ec6ae6fc",
                "sha256:b9817417e95936bf75d85d3f8767f7df6cdde751fc40aed3bb3074cbcb77757c"
            ],
            "version": "==0.12.0"
        },
        "py": {
            "hashes": [
                "sha256:64f65755aee5b381cea27766a3a147c3f15b9b6b9ac88676de66ba2ae36793fa",
                "sha256:dc639b046a6e2cff5bbe40194ad65936d6ba360b52b3c3fe1d08a82dd50b5e53"
            ],
            "version": "==1.8.0"
        },
        "pyparsing": {
            "hashes": [
                "sha256:1873c03321fc118f4e9746baf201ff990ceb915f433f23b395f5580d1840cb2a",
                "sha256:9b6323ef4ab914af344ba97510e966d64ba91055d6b9afa6b30799340e89cc03"
            ],
            "version": "==2.4.0"
        },
        "pytest": {
            "hashes": [
                "sha256:6ef6d06de77ce2961156013e9dff62f1b2688aa04d0dc244299fe7d67e09370d",
                "sha256:a736fed91c12681a7b34617c8fcefe39ea04599ca72c608751c31d89579a3f77"
            ],
            "version": "==5.0.1"
        },
        "pytest-watch": {
            "hashes": [
                "sha256:06136f03d5b361718b8d0d234042f7b2f203910d8568f63df2f866b547b3d4b9"
            ],
            "index": "pypi",
            "version": "==4.2.0"
        },
        "python-dateutil": {
            "hashes": [
                "sha256:7e6584c74aeed623791615e26efd690f29817a27c73085b78e4bad02493df2fb",
                "sha256:c89805f6f4d64db21ed966fda138f8a5ed7a4fdbc1a8ee329ce1b74e3c74da9e"
            ],
            "version": "==2.8.0"
        },
        "pytz": {
            "hashes": [
                "sha256:303879e36b721603cc54604edcac9d20401bdbe31e1e4fdee5b9f98d5d31dfda",
                "sha256:d747dd3d23d77ef44c6a3526e274af6efeb0a6f1afd5a69ba4d5be4098c8e141"
            ],
            "version": "==2019.1"
        },
        "pyvcf": {
            "hashes": [
                "sha256:e9d872513d179d229ab61da47a33f42726e9613784d1cb2bac3f8e2642f6f9d9"
            ],
            "version": "==0.6.8"
        },
        "pyyaml": {
            "hashes": [
                "sha256:57acc1d8533cbe51f6662a55434f0dbecfa2b9eaf115bede8f6fd00115a0c0d3",
                "sha256:588c94b3d16b76cfed8e0be54932e5729cc185caffaa5a451e7ad2f7ed8b4043",
                "sha256:68c8dd247f29f9a0d09375c9c6b8fdc64b60810ebf07ba4cdd64ceee3a58c7b7",
                "sha256:70d9818f1c9cd5c48bb87804f2efc8692f1023dac7f1a1a5c61d454043c1d265",
                "sha256:86a93cccd50f8c125286e637328ff4eef108400dd7089b46a7be3445eecfa391",
                "sha256:a0f329125a926876f647c9fa0ef32801587a12328b4a3c741270464e3e4fa778",
                "sha256:a3c252ab0fa1bb0d5a3f6449a4826732f3eb6c0270925548cac342bc9b22c225",
                "sha256:b4bb4d3f5e232425e25dda21c070ce05168a786ac9eda43768ab7f3ac2770955",
                "sha256:cd0618c5ba5bda5f4039b9398bb7fb6a317bb8298218c3de25c47c4740e4b95e",
                "sha256:ceacb9e5f8474dcf45b940578591c7f3d960e82f926c707788a570b51ba59190",
                "sha256:fe6a88094b64132c4bb3b631412e90032e8cfe9745a58370462240b8cb7553cd"
            ],
            "version": "==5.1.1"
        },
        "six": {
            "hashes": [
                "sha256:3350809f0555b11f552448330d0b52d5f24c91a322ea4a15ef22629740f3761c",
                "sha256:d16a0141ec1a18405cd4ce8b4613101da75da0e9a7aec5bdd4fa804d0e0eba73"
            ],
            "version": "==1.12.0"
        },
        "snps": {
            "editable": true,
            "path": "."
        },
        "watchdog": {
            "hashes": [
                "sha256:965f658d0732de3188211932aeb0bb457587f04f63ab4c1e33eab878e9de961d"
            ],
            "version": "==0.9.0"
        },
        "wcwidth": {
            "hashes": [
                "sha256:3df37372226d6e63e1b1e1eda15c594bca98a22d33a23832a90998faa96bc65e",
                "sha256:f4ebe71925af7b40a864553f761ed559b43544f8f71746c2d756c7fe788ade7c"
            ],
            "version": "==0.1.7"
        },
        "zipp": {
            "hashes": [
                "sha256:4970c3758f4e89a7857a973b1e2a5d75bcdc47794442f2e2dd4fe8e0466e809a",
                "sha256:8a5712cfd3bb4248015eb3b0b3c54a5f6ee3f2425963ef2a0125b8bc40aafaec"
            ],
            "version": "==0.5.2"
        }
    },
    "develop": {
        "argh": {
            "hashes": [
                "sha256:a9b3aaa1904eeb78e32394cd46c6f37ac0fb4af6dc488daa58971bdc7d7fcaf3",
                "sha256:e9535b8c84dc9571a48999094fda7f33e63c3f1b74f3e5f3ac0105a58405bb65"
            ],
            "version": "==0.26.2"
        },
        "atomicwrites": {
            "hashes": [
                "sha256:03472c30eb2c5d1ba9227e4c2ca66ab8287fbfbbda3888aa93dc2e28fc6811b4",
                "sha256:75a9445bac02d8d058d5e1fe689654ba5a6556a1dfd8ce6ec55a0ed79866cfa6"
            ],
            "version": "==1.3.0"
        },
        "attrs": {
            "hashes": [
                "sha256:69c0dbf2ed392de1cb5ec704444b08a5ef81680a61cb899dc08127123af36a79",
                "sha256:f0b870f674851ecbfbbbd364d6b5cbdff9dcedbc7f3f5e18a6891057f21fe399"
            ],
            "version": "==19.1.0"
        },
        "colorama": {
            "hashes": [
                "sha256:05eed71e2e327246ad6b38c540c4a3117230b19679b875190486ddd2d721422d",
                "sha256:f8ac84de7840f5b9c4e3347b3c1eaa50f7e49c2b07596221daec5edaabbd7c48"
            ],
            "version": "==0.4.1"
        },
        "coverage": {
            "hashes": [
                "sha256:3684fabf6b87a369017756b551cef29e505cb155ddb892a7a29277b978da88b9",
                "sha256:39e088da9b284f1bd17c750ac672103779f7954ce6125fd4382134ac8d152d74",
                "sha256:3c205bc11cc4fcc57b761c2da73b9b72a59f8d5ca89979afb0c1c6f9e53c7390",
                "sha256:465ce53a8c0f3a7950dfb836438442f833cf6663d407f37d8c52fe7b6e56d7e8",
                "sha256:48020e343fc40f72a442c8a1334284620f81295256a6b6ca6d8aa1350c763bbe",
                "sha256:5296fc86ab612ec12394565c500b412a43b328b3907c0d14358950d06fd83baf",
                "sha256:5f61bed2f7d9b6a9ab935150a6b23d7f84b8055524e7be7715b6513f3328138e",
                "sha256:68a43a9f9f83693ce0414d17e019daee7ab3f7113a70c79a3dd4c2f704e4d741",
                "sha256:6b8033d47fe22506856fe450470ccb1d8ba1ffb8463494a15cfc96392a288c09",
                "sha256:7ad7536066b28863e5835e8cfeaa794b7fe352d99a8cded9f43d1161be8e9fbd",
                "sha256:7bacb89ccf4bedb30b277e96e4cc68cd1369ca6841bde7b005191b54d3dd1034",
                "sha256:839dc7c36501254e14331bcb98b27002aa415e4af7ea039d9009409b9d2d5420",
                "sha256:8f9a95b66969cdea53ec992ecea5406c5bd99c9221f539bca1e8406b200ae98c",
                "sha256:932c03d2d565f75961ba1d3cec41ddde00e162c5b46d03f7423edcb807734eab",
                "sha256:988529edadc49039d205e0aa6ce049c5ccda4acb2d6c3c5c550c17e8c02c05ba",
                "sha256:998d7e73548fe395eeb294495a04d38942edb66d1fa61eb70418871bc621227e",
                "sha256:9de60893fb447d1e797f6bf08fdf0dbcda0c1e34c1b06c92bd3a363c0ea8c609",
                "sha256:9e80d45d0c7fcee54e22771db7f1b0b126fb4a6c0a2e5afa72f66827207ff2f2",
                "sha256:a545a3dfe5082dc8e8c3eb7f8a2cf4f2870902ff1860bd99b6198cfd1f9d1f49",
                "sha256:a5d8f29e5ec661143621a8f4de51adfb300d7a476224156a39a392254f70687b",
                "sha256:aca06bfba4759bbdb09bf52ebb15ae20268ee1f6747417837926fae990ebc41d",
                "sha256:bb23b7a6fd666e551a3094ab896a57809e010059540ad20acbeec03a154224ce",
                "sha256:bfd1d0ae7e292105f29d7deaa9d8f2916ed8553ab9d5f39ec65bcf5deadff3f9",
                "sha256:c62ca0a38958f541a73cf86acdab020c2091631c137bd359c4f5bddde7b75fd4",
                "sha256:c709d8bda72cf4cd348ccec2a4881f2c5848fd72903c185f363d361b2737f773",
                "sha256:c968a6aa7e0b56ecbd28531ddf439c2ec103610d3e2bf3b75b813304f8cb7723",
                "sha256:df785d8cb80539d0b55fd47183264b7002077859028dfe3070cf6359bf8b2d9c",
                "sha256:f406628ca51e0ae90ae76ea8398677a921b36f0bd71aab2099dfed08abd0322f",
                "sha256:f46087bbd95ebae244a0eda01a618aff11ec7a069b15a3ef8f6b520db523dcf1",
                "sha256:f8019c5279eb32360ca03e9fac40a12667715546eed5c5eb59eb381f2f501260",
                "sha256:fc5f4d209733750afd2714e9109816a29500718b32dd9a5db01c0cb3a019b96a"
            ],
            "version": "==4.5.3"
        },
        "docopt": {
            "hashes": [
                "sha256:49b3a825280bd66b3aa83585ef59c4a8c82f2c8a522dbe754a8bc8d08c85c491"
            ],
            "version": "==0.6.2"
        },
        "importlib-metadata": {
            "hashes": [
                "sha256:6dfd58dfe281e8d240937776065dd3624ad5469c835248219bd16cf2e12dbeb7",
                "sha256:cb6ee23b46173539939964df59d3d72c3e0c1b5d54b84f1d8a7e912fe43612db"
            ],
            "version": "==0.18"
        },
        "more-itertools": {
            "hashes": [
                "sha256:3ad685ff8512bf6dc5a8b82ebf73543999b657eded8c11803d9ba6b648986f4d",
                "sha256:8bb43d1f51ecef60d81854af61a3a880555a14643691cc4b64a6ee269c78f09a"
            ],
            "version": "==7.1.0"
        },
        "packaging": {
            "hashes": [
                "sha256:0c98a5d0be38ed775798ece1b9727178c4469d9c3b4ada66e8e6b7849f8732af",
                "sha256:9e1cbf8c12b1f1ce0bb5344b8d7ecf66a6f8a6e91bcb0c84593ed6d3ab5c4ab3"
            ],
            "version": "==19.0"
        },
        "pathtools": {
            "hashes": [
                "sha256:5fd9e5a9412015006b842d0b68b367d8aabb218d348d623de55021cf8ae36469",
                "sha256:7c35c5421a39bb82e58018febd90e3b6e5db34c5443aaaf742b3f33d4655f1c0"
            ],
            "version": "==0.1.2"
        },
        "pluggy": {
            "hashes": [
                "sha256:0825a152ac059776623854c1543d65a4ad408eb3d33ee114dff91e57ec6ae6fc",
                "sha256:b9817417e95936bf75d85d3f8767f7df6cdde751fc40aed3bb3074cbcb77757c"
            ],
            "version": "==0.12.0"
        },
        "py": {
            "hashes": [
                "sha256:64f65755aee5b381cea27766a3a147c3f15b9b6b9ac88676de66ba2ae36793fa",
                "sha256:dc639b046a6e2cff5bbe40194ad65936d6ba360b52b3c3fe1d08a82dd50b5e53"
            ],
            "version": "==1.8.0"
        },
        "pyparsing": {
            "hashes": [
                "sha256:1873c03321fc118f4e9746baf201ff990ceb915f433f23b395f5580d1840cb2a",
                "sha256:9b6323ef4ab914af344ba97510e966d64ba91055d6b9afa6b30799340e89cc03"
            ],
            "version": "==2.4.0"
        },
        "pytest": {
            "hashes": [
                "sha256:6ef6d06de77ce2961156013e9dff62f1b2688aa04d0dc244299fe7d67e09370d",
                "sha256:a736fed91c12681a7b34617c8fcefe39ea04599ca72c608751c31d89579a3f77"
            ],
<<<<<<< HEAD
=======
            "index": "pypi",
>>>>>>> 3cc8d0aa
            "version": "==5.0.1"
        },
        "pytest-cov": {
            "hashes": [
                "sha256:2b097cde81a302e1047331b48cadacf23577e431b61e9c6f49a1170bbe3d3da6",
                "sha256:e00ea4fdde970725482f1f35630d12f074e121a23801aabf2ae154ec6bdd343a"
            ],
            "index": "pypi",
            "version": "==2.7.1"
        },
        "pytest-watch": {
            "hashes": [
                "sha256:06136f03d5b361718b8d0d234042f7b2f203910d8568f63df2f866b547b3d4b9"
            ],
            "index": "pypi",
            "version": "==4.2.0"
        },
        "pyyaml": {
            "hashes": [
                "sha256:57acc1d8533cbe51f6662a55434f0dbecfa2b9eaf115bede8f6fd00115a0c0d3",
                "sha256:588c94b3d16b76cfed8e0be54932e5729cc185caffaa5a451e7ad2f7ed8b4043",
                "sha256:68c8dd247f29f9a0d09375c9c6b8fdc64b60810ebf07ba4cdd64ceee3a58c7b7",
                "sha256:70d9818f1c9cd5c48bb87804f2efc8692f1023dac7f1a1a5c61d454043c1d265",
                "sha256:86a93cccd50f8c125286e637328ff4eef108400dd7089b46a7be3445eecfa391",
                "sha256:a0f329125a926876f647c9fa0ef32801587a12328b4a3c741270464e3e4fa778",
                "sha256:a3c252ab0fa1bb0d5a3f6449a4826732f3eb6c0270925548cac342bc9b22c225",
                "sha256:b4bb4d3f5e232425e25dda21c070ce05168a786ac9eda43768ab7f3ac2770955",
                "sha256:cd0618c5ba5bda5f4039b9398bb7fb6a317bb8298218c3de25c47c4740e4b95e",
                "sha256:ceacb9e5f8474dcf45b940578591c7f3d960e82f926c707788a570b51ba59190",
                "sha256:fe6a88094b64132c4bb3b631412e90032e8cfe9745a58370462240b8cb7553cd"
            ],
            "version": "==5.1.1"
        },
        "six": {
            "hashes": [
                "sha256:3350809f0555b11f552448330d0b52d5f24c91a322ea4a15ef22629740f3761c",
                "sha256:d16a0141ec1a18405cd4ce8b4613101da75da0e9a7aec5bdd4fa804d0e0eba73"
            ],
            "version": "==1.12.0"
        },
        "watchdog": {
            "hashes": [
                "sha256:965f658d0732de3188211932aeb0bb457587f04f63ab4c1e33eab878e9de961d"
            ],
            "version": "==0.9.0"
        },
        "wcwidth": {
            "hashes": [
                "sha256:3df37372226d6e63e1b1e1eda15c594bca98a22d33a23832a90998faa96bc65e",
                "sha256:f4ebe71925af7b40a864553f761ed559b43544f8f71746c2d756c7fe788ade7c"
            ],
            "version": "==0.1.7"
        },
        "zipp": {
            "hashes": [
                "sha256:4970c3758f4e89a7857a973b1e2a5d75bcdc47794442f2e2dd4fe8e0466e809a",
                "sha256:8a5712cfd3bb4248015eb3b0b3c54a5f6ee3f2425963ef2a0125b8bc40aafaec"
            ],
            "version": "==0.5.2"
        }
    }
}<|MERGE_RESOLUTION|>--- conflicted
+++ resolved
@@ -1,11 +1,7 @@
 {
     "_meta": {
         "hash": {
-<<<<<<< HEAD
-            "sha256": "66ef87da49dea115e7a9a1916e295670fe51b820809f6481729f3b02ff3113e5"
-=======
             "sha256": "04d6573b6a023a142b251876572417e84e18882553c682c30b6bcb74cbc983bd"
->>>>>>> 3cc8d0aa
         },
         "pipfile-spec": 6,
         "requires": {
@@ -362,10 +358,7 @@
                 "sha256:6ef6d06de77ce2961156013e9dff62f1b2688aa04d0dc244299fe7d67e09370d",
                 "sha256:a736fed91c12681a7b34617c8fcefe39ea04599ca72c608751c31d89579a3f77"
             ],
-<<<<<<< HEAD
-=======
             "index": "pypi",
->>>>>>> 3cc8d0aa
             "version": "==5.0.1"
         },
         "pytest-cov": {
