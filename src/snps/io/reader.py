"""Class for reading SNPs."""

import binascii
import gzip
import io
import logging
import os
import re
import warnings
import zipfile
import zlib
from copy import deepcopy

import numpy as np
import pandas as pd

logger = logging.getLogger(__name__)

NORMALIZED_DTYPES = {
    "rsid": object,
    "chrom": object,
    "pos": np.uint32,
    "genotype": object,
}

TWO_ALLELE_DTYPES = {
    "rsid": object,
    "chrom": object,
    "pos": np.uint32,
    "allele1": object,
    "allele2": object,
}


def get_empty_snps_dataframe():
    """Get empty dataframe normalized for usage with ``snps``.

    Returns
    -------
    pd.DataFrame
    """
    df = pd.DataFrame(columns=["rsid", "chrom", "pos", "genotype"])
    df = df.astype(NORMALIZED_DTYPES)
    df.set_index("rsid", inplace=True)
    return df


class Reader:
    """Class for reading and parsing raw data / genotype files."""

    def __init__(self, file="", only_detect_source=False, resources=None, rsids=()):
        """Initialize a `Reader`.

        Parameters
        ----------
        file : str or bytes
            path to file to load or bytes to load
        only_detect_source : bool
            only detect the source of the data
        resources : Resources
            instance of Resources
        rsids : tuple, optional
            rsids to extract if loading a VCF file

        """
        self._file = file
        self._only_detect_source = only_detect_source
        self._resources = resources
        self._rsids = frozenset(rsids)

    def read(self):
        """Read and parse a raw data / genotype file.

        Returns
        -------
        dict
            dict with the following items:

            snps (pandas.DataFrame)
                dataframe of parsed SNPs
            source (str)
                detected source of SNPs
            phased (bool)
                flag indicating if SNPs are phased
        """
        file = self._file
        compression = "infer"
        d = {
            "snps": get_empty_snps_dataframe(),
            "source": "",
            "phased": False,
            "build": 0,
        }

        # peek into files to determine the data format
        if isinstance(file, str) and os.path.exists(file):
            if ".zip" in file:
                with zipfile.ZipFile(file) as z:
                    with z.open(z.namelist()[0], "r") as f:
                        first_line, comments, data = self._extract_comments(
                            f, decode=True
                        )
                    compression = "zip"
            elif ".gz" in file:
                with gzip.open(file, "rt") as f:
                    first_line, comments, data = self._extract_comments(f)
                compression = "gzip"
            else:
                with open(file, "rb") as f:
                    first_line, comments, data, compression = self._handle_bytes_data(
                        f.read()
                    )

        elif isinstance(file, bytes):
            first_line, comments, data, compression = self._handle_bytes_data(file)
            file = io.BytesIO(file)

        else:
            return d

        if "23andMe" in first_line:
            # some 23andMe files have separate alleles
            if comments.endswith(
                "# rsid\tchromosome\tposition\tallele1\tallele2\n"
            ) or comments.endswith(
                "# rsid\tchromosome\tposition\tallele1\tallele2\r\n"
            ):
                d = self.read_23andme(file, compression, joined=False)
            # some 23andMe files have a combined genotype
            elif comments.endswith(
                "# rsid\tchromosome\tposition\tgenotype\n"
            ) or comments.endswith("# rsid\tchromosome\tposition\tgenotype\r\n"):
                d = self.read_23andme(file, compression, joined=True)
            # something we havent seen before and can't handle
            else:
                return d
        elif "AncestryDNA" in first_line:
            d = self.read_ancestry(file, compression)
        elif first_line.startswith("RSID"):
            d = self.read_ftdna(file, compression)
        elif "famfinder" in first_line:
            d = self.read_ftdna_famfinder(file, compression)
        elif "MyHeritage" in first_line:
            d = self.read_myheritage(file, compression)
        elif "Living DNA" in first_line:
            d = self.read_livingdna(file, compression)
        elif "SNP Name\trsID" in first_line or "SNP.Name\tSample.ID" in first_line:
            d = self.read_mapmygenome(file, compression, first_line)
        elif "lineage" in first_line or "snps" in first_line:
            d = self.read_snps_csv(file, comments, compression)
        elif "rsid\tChromosome\tposition\tgenotype" == first_line.strip():
            d = self.read_tellmegen(file, compression)
        elif "23Mofang" in first_line or "23Mofang" in comments:
            d = self.read_23Mofang(file, compression)
        elif (
            "# This file was derived from the corresponding VCF" in comments
            or re.match(
                r"^\s*rsid\s+chromosome\s+position\s+allele_1\s+allele_2\s*$",
                first_line,
            )
        ):
            d = self.read_sano_dtc(file, compression)
        elif re.match("^#*[ \t]*rsid[, \t]*chr", first_line):
            d = self.read_generic(file, compression)
        elif re.match("^rs[0-9]*[, \t]{1}[1]", first_line):
            d = self.read_generic(file, compression, skip=0)
        elif "vcf" in comments.lower() or "##contig" in comments.lower():
            d = self.read_vcf(file, compression, "vcf", self._rsids, comments)
        elif ("Genes for Good" in comments) | ("PLINK" in comments):
            d = self.read_genes_for_good(file, compression)
        elif "DNA.Land" in comments:
            d = self.read_dnaland(file, compression)
        elif "SelfDecode" in comments:
            d = self.read_selfdecode(file, compression)
        elif first_line.startswith("[Header]"):
            # Global Screening Array, includes SANO and CODIGO46
            d = self.read_gsa(file, compression, comments)
        elif "Circle" in first_line:
            d = self.read_circledna(file, compression)
        elif "# Below is a text version of your data." in comments:
            d = self.read_plink(file, compression)

        # detect build from comments if build was not already detected from `read` method
        if not d["build"]:
            d.update({"build": self._detect_build_from_comments(comments, d["source"])})

        return d

    @classmethod
    def read_file(cls, file, only_detect_source, resources, rsids):
        warnings.warn(
            "This method will be removed in a future release.", DeprecationWarning
        )
        r = cls(file, only_detect_source, resources, rsids)
        return r.read()

    def _extract_comments(self, f, decode=False, include_data=False):
        line = self._read_line(f, decode)

        first_line = line
        comments = ""
        data = ""

        if first_line.startswith("#"):
            while line.startswith("#"):
                comments += line
                line = self._read_line(f, decode)
            if include_data:
                while line:
                    data += line
                    line = self._read_line(f, decode)

        elif first_line.startswith("[Header]"):
            while not line.startswith("[Data]"):
                comments += line
                line = self._read_line(f, decode)
            # Ignore the [Data] row
            line = self._read_line(f, decode)
            if include_data:
                while line:
                    data += line
                    line = self._read_line(f, decode)
        if not data and include_data:
            data = f.read()
            if decode:
                data = data.decode()
        if not isinstance(f, zipfile.ZipExtFile):
            f.seek(0)
        return first_line, comments, data

    def _detect_build_from_comments(self, comments, source):
        # if its a VCF parse these properly
        if source == "vcf":
            for line in comments.split("\n"):
                line = line.strip()
                if not line:
                    # skip blanks
                    continue
                assert line.startswith("#"), line
                if not line.startswith("##"):
                    # skip comments but not preamble
                    continue
                if "=" not in line:
                    # skip lines without key/value in
                    continue
                line = line[2:].strip()
                key = line[: line.index("=")]
                value = line[line.index("=") + 1 :]
                if key.lower() == "contig":
                    assert value.startswith("<"), value
                    assert value.endswith(">"), value
                    parts = value[1:-1].split(",")
                    for part in parts:
                        part_key = part[: part.index("=")]
                        part_value = part[part.index("=") + 1 :]
                        if part_key.lower() == "assembly":
                            if "36" in part_value:
                                return 36
                            elif "37" in part_value or "hg19" in part_value:
                                return 37
                            elif "38" in part_value:
                                return 38
                        elif part_key.lower() == "length":
                            if "249250621" == part_value:
                                return 37  # length of chromosome 1
                            elif "248956422" == part_value:
                                return 38  # length of chromosome 1
            # couldn't find anything
            return 0
        else:
            # not a vcf
            if "build 36" in comments.lower():
                return 36
            elif "build 37" in comments.lower():
                return 37
            elif "build 38" in comments.lower():
                return 38
            # these can cause false positives
            # elif "b37" in comments.lower():
            #    return 37
            # elif "b38" in comments.lower():
            #    return 38
            # elif "hg19" in comments.lower():
            #    return 37
            # elif "hg38" in comments.lower():
            #    return 38
            elif "grch38" in comments.lower():
                return 38
            elif "grch37" in comments.lower():
                return 37
            elif "249250621" in comments.lower():
                return 37  # length of chromosome 1
            elif "248956422" in comments.lower():
                return 38  # length of chromosome 1
            else:
                return 0

    def _handle_bytes_data(self, file, include_data=False):
        compression = "infer"
        if self.is_zip(file):
            compression = "zip"
            with zipfile.ZipFile(io.BytesIO(file)) as z:
                namelist = z.namelist()
                key = "GFG_filtered_unphased_genotypes_23andMe.txt"
                key_search = [key in name for name in namelist]

                if any(key_search):
                    filename = namelist[key_search.index(True)]
                else:
                    filename = namelist[0]

                with z.open(filename, "r") as f:
                    first_line, comments, data = self._extract_comments(
                        f, decode=True, include_data=include_data
                    )

        elif self.is_gzip(file):
            compression = "gzip"

            with gzip.open(io.BytesIO(file), "rb") as f:
                first_line, comments, data = self._extract_comments(
                    f, decode=True, include_data=include_data
                )

        else:
            compression = None
            file = io.BytesIO(file)
            first_line, comments, data = self._extract_comments(
                deepcopy(file), decode=True, include_data=include_data
            )
            file.seek(0)
        return first_line, comments, data, compression

    @staticmethod
    def is_zip(bytes_data):
        """Check whether or not a bytes_data file is a valid Zip file."""
        return zipfile.is_zipfile(io.BytesIO(bytes_data))

    @staticmethod
    def is_gzip(bytes_data):
        """Check whether or not a bytes_data file is a valid gzip file."""
        return binascii.hexlify(bytes_data[:2]) == b"1f8b"

    @staticmethod
    def _read_line(f, decode):
        if decode:
            # https://stackoverflow.com/a/606199
            return f.readline().decode("utf-8")
        else:
            return f.readline()

    def read_helper(self, source, parser):
        """Generic method to help read files.

        Parameters
        ----------
        source : str
            name of data source
        parser : func
            parsing function, which returns a tuple with the following items:

            0 (pandas.DataFrame)
                dataframe of parsed SNPs (empty if only detecting source)
            1 (bool), optional
                flag indicating if SNPs are phased
            2 (int), optional
                detected build of SNPs

        Returns
        -------
        dict
            dict with the following items:

            snps (pandas.DataFrame)
                dataframe of parsed SNPs
            source (str)
                detected source of SNPs
            phased (bool)
                flag indicating if SNPs are phased
            build (int)
                detected build of SNPs

        References
        ----------
        1. Fluent Python by Luciano Ramalho (O'Reilly). Copyright 2015 Luciano Ramalho,
           978-1-491-94600-8.
        """
        phased = False
        build = 0

        if self._only_detect_source:
            df = get_empty_snps_dataframe()
        else:
            df, *extra = parser()

            if len(extra) == 1:
                phased = extra[0]
            elif len(extra) == 2:
                phased = extra[0]
                build = extra[1]

        return {"snps": df, "source": source, "phased": phased, "build": build}

    def read_23andme(self, file, compression, joined=True):
        """Read and parse 23andMe file.

        https://www.23andme.com

        Parameters
        ----------
        file : str
            path to file

        Returns
        -------
        dict
            result of `read_helper`
        """

        def parser():
            if joined:
                columnnames = ["rsid", "chrom", "pos", "genotype"]
                dtype = NORMALIZED_DTYPES.copy()
            else:
                columnnames = ["rsid", "chrom", "pos", "allele1", "allele2"]
                dtype = TWO_ALLELE_DTYPES.copy()

            # Temporarily use nullable UInt32 for 'pos' column
            dtype["pos"] = pd.UInt32Dtype()

            df = pd.read_csv(
                file,
                comment="#",
                sep="\t",
                na_values=["--", "-"],
                names=columnnames,
                compression=compression,
                dtype=dtype,
            )

            # Drop rows with NaN values in 'pos' column
            df = df.dropna(subset=["pos"])

            # Convert 'pos' column to np.uint32
            df["pos"] = df["pos"].astype(np.uint32)

            if not joined:
                # stick separate alleles together
                df["genotype"] = df["allele1"] + df["allele2"]
                del df["allele1"]
                del df["allele2"]
            df = df.dropna(subset=["rsid", "chrom", "pos"])
            df = df.astype(dtype=NORMALIZED_DTYPES)
            df = df.set_index("rsid")
            return (df,)

        return self.read_helper("23andMe", parser)

    def read_ftdna(self, file, compression):
        """Read and parse Family Tree DNA (FTDNA) file.

        https://www.familytreedna.com

        Parameters
        ----------
        file : str
            path to file

        Returns
        -------
        dict
            result of `read_helper`
        """

        def parser():
            try:
                df = pd.read_csv(
                    file,
                    skiprows=1,
                    na_values="--",
                    names=["rsid", "chrom", "pos", "genotype"],
                    index_col=0,
                    dtype=NORMALIZED_DTYPES,
                    compression=compression,
                )
            except ValueError:
                # read files with second header for concatenated data
                if isinstance(file, io.BytesIO):
                    file.seek(0)
                    (*data,) = self._handle_bytes_data(file.read(), include_data=True)
                    file.seek(0)
                else:
                    with open(file, "rb") as f:
                        (*data,) = self._handle_bytes_data(f.read(), include_data=True)
                # reconstruct file content from `_handle_bytes_data` results
                lines = data[0] + data[2]
                lines = [line.strip() for line in lines.split("\n")]
                # find index of second header
                second_header_idx = lines.index("RSID,CHROMOSOME,POSITION,RESULT", 1)

                df = pd.read_csv(
                    file,
                    skiprows=[0, second_header_idx],
                    na_values="--",
                    names=["rsid", "chrom", "pos", "genotype"],
                    index_col=0,
                    dtype=NORMALIZED_DTYPES,
                    compression=compression,
                )
            except OSError:
                # read concatenated gzip files with extra data
                if isinstance(file, io.BytesIO):
                    file.seek(0)
                    data = file.getbuffer()
                else:
                    with open(file, "rb") as f:
                        data = f.read()

                # https://stackoverflow.com/q/4928560
                # https://stackoverflow.com/a/37042747
                decompressor = zlib.decompressobj(31)

                # decompress data from first concatenated gzip file
                data = decompressor.decompress(data)

                # decompress data from second concatenated gzip file
                additional_data = zlib.decompress(decompressor.unused_data, 31)
                data += additional_data[33:]  # skip over second header

                new_file = io.BytesIO(data)

                df = pd.read_csv(
                    new_file,
                    skiprows=1,
                    na_values="--",
                    names=["rsid", "chrom", "pos", "genotype"],
                    index_col=0,
                    dtype=NORMALIZED_DTYPES,
                    compression=None,  # already decompressed
                )

            return (df,)

        return self.read_helper("FTDNA", parser)

    def read_ftdna_famfinder(self, file, compression):
        """Read and parse Family Tree DNA (FTDNA) "famfinder" file.

        https://www.familytreedna.com

        Parameters
        ----------
        file : str
            path to file

        Returns
        -------
        dict
            result of `read_helper`
        """

        def parser():
            df = pd.read_csv(
                file,
                comment="#",
                na_values="-",
                names=["rsid", "chrom", "pos", "allele1", "allele2"],
                index_col=0,
                dtype=TWO_ALLELE_DTYPES,
                compression=compression,
            )

            # create genotype column from allele columns
            df["genotype"] = df["allele1"] + df["allele2"]

            # delete allele columns
            # http://stackoverflow.com/a/13485766
            del df["allele1"]
            del df["allele2"]

            return (df,)

        return self.read_helper("FTDNA", parser)

    def read_ancestry(self, file, compression):
        """Read and parse Ancestry.com file.

        http://www.ancestry.com

        Parameters
        ----------
        file : str
            path to file

        Returns
        -------
        dict
            result of `read_helper`
        """

        def parser():
            df = pd.read_csv(
                file,
                comment="#",
                header=0,
                engine="c",
                sep=r"\s+",
                # delim_whitespace=True,  # https://stackoverflow.com/a/15026839
                na_values=0,
                names=["rsid", "chrom", "pos", "allele1", "allele2"],
                index_col=0,
                dtype=TWO_ALLELE_DTYPES,
                compression=compression,
            )

            # create genotype column from allele columns
            df["genotype"] = df["allele1"] + df["allele2"]

            # delete allele columns
            # http://stackoverflow.com/a/13485766
            del df["allele1"]
            del df["allele2"]

            # https://redd.it/5y90un
            df.iloc[np.where(df["chrom"] == "23")[0], 0] = "X"
            df.iloc[np.where(df["chrom"] == "24")[0], 0] = "Y"
            df.iloc[np.where(df["chrom"] == "25")[0], 0] = "PAR"
            df.iloc[np.where(df["chrom"] == "26")[0], 0] = "MT"

            return (df,)

        return self.read_helper("AncestryDNA", parser)

    def read_myheritage(self, file, compression):
        """Read and parse MyHeritage file.

        https://www.myheritage.com

        Parameters
        ----------
        file : str
            path to file

        Returns
        -------
        dict
            result of `read_helper`
        """

        def parser():
            if isinstance(file, str):
                with open(file, "rb") as f:
                    first_line, comments, data, comrpession = self._handle_bytes_data(
                        f.read(), include_data=True
                    )
            else:
                first_line, comments, data, compression = self._handle_bytes_data(
                    file.read(), include_data=True
                )

            file_string_in = io.StringIO(data)
            file_string_out = io.StringIO()
            for line in file_string_in:
                # user the number of quotes in a line to tell old from new
                if line.count('"') == 14:
                    # extra-quoted new variant file
                    # can all be stripped so pandas can read it normally
                    line = line.replace('"', "")
                    # take it apart and put it back together so it looks
                    # like the older MyHeritage files
                    line = '"' + '","'.join(line.strip().split(",")) + '"\n'
                file_string_out.write(line)

            return (
                pd.read_csv(
                    io.StringIO(file_string_out.getvalue()),
                    comment="#",
                    header=0,
                    na_values="--",
                    names=["rsid", "chrom", "pos", "genotype"],
                    index_col=0,
                    dtype=NORMALIZED_DTYPES,
                ),
            )

        return self.read_helper("MyHeritage", parser)

    def read_livingdna(self, file, compression):
        """Read and parse LivingDNA file.

        https://livingdna.com/

        Parameters
        ----------
        file : str
            path to file

        Returns
        -------
        dict
            result of `read_helper`
        """

        def parser():
            return (
                pd.read_csv(
                    file,
                    comment="#",
                    sep="\t",
                    na_values="--",
                    names=["rsid", "chrom", "pos", "genotype"],
                    index_col=0,
                    dtype=NORMALIZED_DTYPES,
                    compression=compression,
                ),
            )

        return self.read_helper("LivingDNA", parser)

    def read_mapmygenome(self, file, compression, header):
        """Read and parse Mapmygenome file.

        https://mapmygenome.in

        Parameters
        ----------
        file : str
            path to file

        Returns
        -------
        dict
            result of `read_helper`
        """

        def parser():
            def parse(rsid_col_name, rsid_col_idx):
                return pd.read_csv(
                    file,
                    comment="#",
                    sep="\t",
                    na_values="--",
                    header=0,
                    index_col=rsid_col_idx,
                    dtype={
                        rsid_col_name: object,
                        "Chr": object,
                        "Position": np.uint32,
                        "Allele1...Top": object,
                        "Allele2...Top": object,
                    },
                    compression=compression,
                )

            if "rsID" in header:
                df = parse("rsID", 1)
            else:
                df = parse("SNP.Name", 0)

            # uses Illumina definition of "Plus" from https://emea.support.illumina.com/bulletins/2017/06/how-to-interpret-dna-strand-and-allele-information-for-infinium-.html
            df["genotype"] = df["Allele1...Plus"] + df["Allele2...Plus"]
            df.rename(columns={"Chr": "chrom", "Position": "pos"}, inplace=True)
            df.index.name = "rsid"
            df = df[["chrom", "pos", "genotype"]]

            return (df,)

        return self.read_helper("Mapmygenome", parser)

    def read_genes_for_good(self, file, compression):
        """Read and parse Genes For Good file.

        https://genesforgood.sph.umich.edu/readme/readme1.2.txt

        Parameters
        ----------
        file : str
            path to file

        Returns
        -------
        dict
            result of `read_helper`
        """

        def parser():
            return (
                pd.read_csv(
                    file,
                    comment="#",
                    sep="\t",
                    na_values="--",
                    names=["rsid", "chrom", "pos", "genotype"],
                    index_col=0,
                    dtype=NORMALIZED_DTYPES,
                    compression=compression,
                ),
            )

        return self.read_helper("GenesForGood", parser)

    def _read_gsa_helper(self, file, source):
        def parser():
            # read the comments so we get to the actual data
            if isinstance(file, str):
                try:
                    with open(file, "rb") as f:
                        _, _, data = self._extract_comments(
                            f, decode=True, include_data=True
                        )
                except UnicodeDecodeError:
                    # compressed file on filesystem
                    with open(file, "rb") as f:
                        _, _, data, _ = self._handle_bytes_data(
                            f.read(), include_data=True
                        )
            else:
                _, _, data, _ = self._handle_bytes_data(file.read(), include_data=True)

            # turn the data into a pandas dataframe for manipulation
            df = pd.read_csv(
                io.StringIO(data),
                sep="\t",
                engine="c",
                dtype={
                    "Position": NORMALIZED_DTYPES["pos"],
                    "Chr": NORMALIZED_DTYPES["chrom"],
                },
            )

            # reserve columns we want out
            assert "rsid" not in df.columns
            assert "chrom" not in df.columns
            assert "pos" not in df.columns
            assert "genotype" not in df.columns

            # prefer the specified chromosome and position, in prsent
            # this uses the gsa names, so needs to be done before rsid
            if "Chr" in df.columns and "Position" in df.columns:
                # put the chromosome in the right column with the right type
                df["chrom"] = df["Chr"]
                # put the position in the right column with the right type
                df["pos"] = df["Position"]

            else:
                # use an external source to map snp names to chromosome and position
                df = df.merge(
                    self._resources.get_gsa_chrpos(),
                    how="inner",  # inner join, everything must have a position
                    left_on="SNP Name",
                    right_on="gsaname_chrpos",
                    suffixes=(None, "_gsa"),
                )
                # make sure its the right types
                df["chrom"] = df["gsachr"].apply(str).astype(NORMALIZED_DTYPES["chrom"])
                df["pos"] = df["gsapos"].astype(NORMALIZED_DTYPES["pos"])

            # use the given rsid when avaliable, SNP Name when unavaliable
            df["rsid"] = df["SNP Name"].astype(NORMALIZED_DTYPES["rsid"])
            if "RsID" in df.columns:
                df.loc[df["RsID"] != ".", "rsid"] = df.loc[df["rsid"] != ".", "RsID"]
            else:
                # if given RSIDs are not avaliable, then use the external mapping to turn
                # SNP names into rsids where possible
                df = df.merge(
                    self._resources.get_gsa_rsid(),
                    how="left",  # left-hand join, gsa rsids may be NA
                    left_on="SNP Name",
                    right_on="gsaname_rsid",
                    suffixes=(None, "_gsa_rsid"),
                )
                df.loc[~pd.isna(df["gsaname_rsid"]), "rsid"] = df.loc[
                    ~pd.isna(df["gsaname_rsid"]), "gsarsid"
                ]

            # combine the alleles into genotype
            # prefer Plus strand as that is forward reference
            if "Allele1 - Plus" in df.columns and "Allele2 - Plus" in df.columns:
                df["genotype"] = (df["Allele1 - Plus"] + df["Allele2 - Plus"]).astype(
                    NORMALIZED_DTYPES["genotype"]
                )
            elif (
                "Allele1 - Forward" in df.columns and "Allele2 - Forward" in df.columns
            ):
                # if strand is forward, need to take reverse complement of *some* rsids
                # this is because it is Illumina forward, which is dbSNP strand, which
                # is reverse reference for some RSIDs before dbSNP 151.

                # load list of reversable rsids
                dbsnp151 = self._resources.get_dbsnp_151_37_reverse()
                # keep only the rsids
                dbsnp151 = dbsnp151.filter(items=("dbsnp151revrsid",), axis=1)

                # add it as an extra column
                df = df.merge(
                    dbsnp151,
                    how="left",
                    left_on="rsid",
                    right_on="dbsnp151revrsid",
                    suffixes=(None, "_dbsnp151rev"),
                )

                # create plus strand columns from the forward alleles and flip them if appropriate
                for i in (1, 2):
                    df[f"Allele{i} - Plus"] = df[f"Allele{i} - Forward"]
                    df.loc[
                        (df[f"Allele{i} - Forward"] == "A")
                        & (~pd.isna(df["dbsnp151revrsid"])),
                        f"Allele{i} - Plus",
                    ] = "T"
                    df.loc[
                        (df[f"Allele{i} - Forward"] == "T")
                        & (~pd.isna(df["dbsnp151revrsid"])),
                        f"Allele{i} - Plus",
                    ] = "A"
                    df.loc[
                        (df[f"Allele{i} - Forward"] == "C")
                        & (~pd.isna(df["dbsnp151revrsid"])),
                        f"Allele{i} - Plus",
                    ] = "G"
                    df.loc[
                        (df[f"Allele{i} - Forward"] == "G")
                        & (~pd.isna(df["dbsnp151revrsid"])),
                        f"Allele{i} - Plus",
                    ] = "C"

                # create a genotype by combining the new plus columns
                df["genotype"] = (df["Allele1 - Plus"] + df["Allele2 - Plus"]).astype(
                    NORMALIZED_DTYPES["genotype"]
                )
            else:
                raise ValueError("No supported allele column")

            # mark -- genotype as na
            df.loc[df["genotype"] == "--", "genotype"] = np.nan

            # keep only the columns we want
            df = df.filter(items=("rsid", "chrom", "pos", "genotype"), axis=1)

            # discard rows without values
            df.dropna(subset=["rsid", "chrom", "pos"], inplace=True)

            # reindex for the new identifiers
            df.set_index(["rsid"], inplace=True)

            return (df,)

        return self.read_helper(source, parser)

    def read_tellmegen(self, file, compression):
        """Read and parse tellmeGen files.

        https://www.tellmegen.com/

        Parameters
        ----------
        data : str
            data string

        Returns
        -------
        dict
            result of `read_helper`
        """

        def parser():
            df = pd.read_csv(
                file,
                sep="\t",
                skiprows=1,
                na_values="--",
                names=["rsid", "chrom", "pos", "genotype"],
                dtype=NORMALIZED_DTYPES,
                compression=compression,
            )

            # use the external mapping to turn
            # SNP names into rsids where possible
            df = df.merge(
                self._resources.get_gsa_rsid(),
                how="left",  # left-hand join, gsa rsids may be NA
                left_on="rsid",
                right_on="gsaname_rsid",
                suffixes=(None, "_gsa_rsid"),
            )
            df.loc[~pd.isna(df["gsaname_rsid"]), "rsid"] = df.loc[
                ~pd.isna(df["gsaname_rsid"]), "gsarsid"
            ]

            # keep only the columns we want
            df = df.filter(items=("rsid", "chrom", "pos", "genotype"), axis=1)

            # reindex for the new identifiers
            df.set_index(["rsid"], inplace=True)

            return (df,)

        return self.read_helper("tellmeGen", parser)

    def read_gsa(self, data_or_filename, compresion, comments):
        """Read and parse Illumina Global Screening Array files


        Parameters
        ----------
        data_or_filename : str or bytes
            either the filename to read from or the bytes data itself

        Returns
        -------
        dict
            result of `read_helper`
        """

        # pick the source
        # ideally we want something more specific than GSA
        if "SANO" in comments:
            source = "Sano"
        elif "CODIGO46" in comments:
            source = "Codigo46"
        else:
            # default to generic global screening array
            source = "GSA"

        return self._read_gsa_helper(data_or_filename, source)

    def read_dnaland(self, file, compression):
        """Read and parse DNA.land files.

        https://dna.land/

        Parameters
        ----------
        data : str
            data string

        Returns
        -------
        dict
            result of `read_helper`
        """

        def parser():
            return (
                pd.read_csv(
                    file,
                    comment="#",
                    sep="\t",
                    na_values="--",
                    names=["rsid", "chrom", "pos", "genotype"],
                    index_col=0,
                    dtype=NORMALIZED_DTYPES,
                    compression=compression,
                ),
            )

        return self.read_helper("DNA.Land", parser)

    def read_circledna(self, file, compression):
        """Read and parse CircleDNA file.

        https://circledna.com/

        Notes
        -----
        This method attempts to read and parse a whole exome file, optionally compressed
        with gzip or zip. Some assumptions are made throughout this process:

            * SNPs that are not annotated with an RSID are skipped
            * Insertions and deletions are skipped

        Parameters
        ----------
        file : str or bytes
            path to file or bytes to load

        Returns
        -------
        dict
            result of `read_helper`
        """

        def parser():
            rs_chunks = []
            with pd.read_csv(
                file,
                comment="#",
                sep="\t",
                chunksize=10000,
                names=["rsid", "chrom", "pos", "genotype"],
                compression=compression,
            ) as reader:
                for chunk in reader:
                    # filter for SNPs with rsids
                    tmp = chunk.loc[
                        (chunk.rsid.str.startswith("rs"))
                        & (chunk.genotype.str.len() == 3)
                    ]
                    if len(tmp) > 0:
                        rs_chunks.append(tmp)

            df = pd.concat(rs_chunks)
            df.chrom = df.chrom.str[3:]
            df.genotype = df.genotype.apply(lambda x: "".join(x.split("/")))
            df = df.astype(NORMALIZED_DTYPES)
            df.set_index("rsid", inplace=True)

            return (df,)

        return self.read_helper("CircleDNA", parser)

    def read_sano_dtc(self, file, compression):
        """Read and parse Sano Genetics DTC file.

        https://sanogenetics.com

        Parameters
        ----------
        file : str
            path to file

        Returns
        -------
        dict
            result of `read_helper`
        """

        def parser():
            df = pd.read_csv(
                file,
                comment="#",
                header=0,
                engine="c",
                sep=r"\s+",
                na_values="-",
                names=["rsid", "chrom", "pos", "allele1", "allele2"],
                index_col=0,
                dtype=TWO_ALLELE_DTYPES,
                compression=compression,
            )

            # create genotype column from allele columns and keep only relevant columns
            df = df.assign(genotype=df["allele1"] + df["allele2"].fillna(""))[
                ["chrom", "pos", "genotype"]
            ]

            return (df,)

        return self.read_helper("Sano", parser)

<<<<<<< HEAD
    def read_23Mofang(self, file, compression, joined=True):
        """Read and parse 23Mofang file.

        https://www.23mofang.com/
=======
    def read_selfdecode(self, file, compression):
        """Read and parse SelfDecode file.

        https://selfdecode.com/
>>>>>>> d87c08cb

        Parameters
        ----------
        file : str
            path to file
<<<<<<< HEAD

=======
>>>>>>> d87c08cb
        Returns
        -------
        dict
            result of `read_helper`
        """

        def parser():
<<<<<<< HEAD
            if joined:
                columnnames = ["rsid", "chrom", "pos", "genotype"]
                dtype = NORMALIZED_DTYPES.copy()
            else:
                columnnames = ["rsid", "chrom", "pos", "allele1", "allele2"]
                dtype = TWO_ALLELE_DTYPES.copy()

            # Temporarily use nullable UInt32 for 'pos' column
            dtype["pos"] = pd.UInt32Dtype()

=======
            columnnames = ["rsid", "chrom", "pos", "genotype"]
            dtype = NORMALIZED_DTYPES.copy()

            # Temporarily use nullable UInt32 for 'pos' column
            dtype["pos"] = pd.UInt32Dtype()
>>>>>>> d87c08cb
            df = pd.read_csv(
                file,
                comment="#",
                sep="\t",
<<<<<<< HEAD
                na_values=["--", "-"],
=======
                na_values="--",
>>>>>>> d87c08cb
                names=columnnames,
                compression=compression,
                dtype=dtype,
            )
<<<<<<< HEAD

            # Drop rows with NaN values in 'pos' column
            df = df.dropna(subset=["pos"])

            # Convert 'pos' column to np.uint32
            df["pos"] = df["pos"].astype(np.uint32)

            if not joined:
                # stick separate alleles together
                df["genotype"] = df["allele1"] + df["allele2"]
                del df["allele1"]
                del df["allele2"]
=======
            # Drop rows with NaN values in 'pos' column
            df = df.dropna(subset=["pos"])
            # Convert 'pos' column to np.uint32
            df["pos"] = df["pos"].astype(np.uint32)

>>>>>>> d87c08cb
            df = df.dropna(subset=["rsid", "chrom", "pos"])
            df = df.astype(dtype=NORMALIZED_DTYPES)
            df = df.set_index("rsid")
            return (df,)

<<<<<<< HEAD
        return self.read_helper("23Mofang", parser)
=======
        return self.read_helper("SelfDecode", parser)
>>>>>>> d87c08cb

    def read_plink(self, file, compression):
        """Read and parse plink file.

        Parameters
        ----------
        file : str
            path to file

        Returns
        -------
        dict
            result of `read_helper`
        """

        def parser():
            columnnames = ["rsid", "chrom", "pos", "genotype"]
            df = pd.read_csv(
                file,
                comment="#",
                sep="\t",
                na_values=["--", "-"],
                names=columnnames,
                compression=compression,
            )
            # turn number numbers into string numbers
            df["chrom"] = df["chrom"].map(
                {
                    "1": "1",
                    "2": "2",
                    "3": "3",
                    "4": "4",
                    "5": "5",
                    "6": "6",
                    "7": "7",
                    "8": "8",
                    "9": "9",
                    "10": "10",
                    "11": "11",
                    "12": "12",
                    "13": "13",
                    "14": "14",
                    "15": "15",
                    "16": "16",
                    "17": "17",
                    "18": "18",
                    "19": "19",
                    "20": "20",
                    "21": "21",
                    "22": "22",
                    1: "1",
                    2: "2",
                    3: "3",
                    4: "4",
                    5: "5",
                    6: "6",
                    7: "7",
                    8: "8",
                    9: "9",
                    10: "10",
                    11: "11",
                    12: "12",
                    13: "13",
                    14: "14",
                    15: "15",
                    16: "16",
                    17: "17",
                    18: "18",
                    19: "19",
                    20: "20",
                    21: "21",
                    22: "22",
                    "X": "X",
                    "Y": "Y",
                    "XY": "Y",
                    "MT": "MT",
                }
            )
            df = df.dropna(subset=["rsid", "chrom", "pos"])
            df = df.astype(dtype=NORMALIZED_DTYPES)
            df = df.set_index("rsid")
            return (df,)

        return self.read_helper("PLINK", parser)

    def read_snps_csv(self, file, comments, compression):
        """Read and parse CSV file generated by ``snps``.

        https://pypi.org/project/snps/

        Parameters
        ----------
        file : str or buffer
            path to file or buffer to read
        comments : str
            comments at beginning of file

        Returns
        -------
        dict
            result of `read_helper`
        """
        source = ""
        phased = False
        build = 0

        comment_lines = comments.split("\n")
        for comment1 in comment_lines:
            if "Source(s):" in comment1:
                source = comment1.split("Source(s):")[1].strip()
            elif "Phased:" in comment1:
                if comment1.split("Phased:")[1].strip() == "True":
                    phased = True
            elif "Build:" in comment1:
                temp = int(comment1.split("Build:")[1].strip())
                for comment2 in comment_lines:
                    if "Build Detected:" in comment2:
                        # only assign build if it was detected
                        if comment2.split("Build Detected:")[1].strip() == "True":
                            build = temp
                        break

        def parser():
            def parse_csv(sep):
                return pd.read_csv(
                    file,
                    sep=sep,
                    comment="#",
                    header=0,
                    na_values="--",
                    names=["rsid", "chrom", "pos", "genotype"],
                    index_col=0,
                    dtype=NORMALIZED_DTYPES,
                    compression=compression,
                )

            try:
                return (parse_csv(","), phased)
            except pd.errors.ParserError:
                if isinstance(file, io.BufferedIOBase):
                    file.seek(0)

                return (parse_csv("\t"), phased, build)

        return self.read_helper(source, parser)

    def read_generic(self, file, compression, skip=1):
        """Read and parse generic CSV or TSV file.

        Notes
        -----
        Assumes columns are 'rsid', 'chrom' / 'chromosome', 'pos' / 'position', and 'genotype';
        values are comma separated; unreported genotypes are indicated by '--'; and one header row
        precedes data. For example:

            rsid,chromosome,position,genotype
            rs1,1,1,AA
            rs2,1,2,CC
            rs3,1,3,--

        Parameters
        ----------
        file : str
            path to file

        Returns
        -------
        dict
            result of `read_helper`
        """

        def parser():
            def parse(sep):
                return pd.read_csv(
                    file,
                    sep=sep,
                    skiprows=skip,
                    na_values="--",
                    names=["rsid", "chrom", "pos", "genotype"],
                    index_col=0,
                    dtype=NORMALIZED_DTYPES,
                    compression=compression,
                )

            try:
                df = parse(",")
            except ValueError:
                try:
                    if isinstance(file, io.BufferedIOBase):
                        file.seek(0)

                    df = parse("\t")
                except ValueError:
                    if isinstance(file, io.BufferedIOBase):
                        file.seek(0)

                    df = pd.read_csv(
                        file,
                        sep=None,
                        na_values="--",
                        skiprows=skip,
                        engine="python",
                        names=["rsid", "chrom", "pos", "genotype"],
                        usecols=[0, 1, 2, 3],
                        index_col=0,
                        dtype=NORMALIZED_DTYPES,
                        compression=compression,
                    )
            return (df,)

        return self.read_helper("generic", parser)

    def read_vcf(self, file, compression, provider, rsids=(), comments=""):
        """Read and parse VCF file.

        Notes
        -----
        This method attempts to read and parse a VCF file or buffer, optionally
        compressed with gzip. Some assumptions are made throughout this process:

            * SNPs that are not annotated with an RSID are skipped
            * If the VCF contains multiple samples, only the first sample is used to
              lookup the genotype
            * Precise insertions and deletions are skipped
            * If a sample allele is not specified, the genotype is reported as NaN
            * If a sample allele refers to a REF or ALT allele that is not specified,
              the genotype is reported as NaN

        Parameters
        ----------
        file : str or bytes
            path to file or bytes to load
        rsids : tuple, optional
            rsids to extract if loading a VCF file

        Returns
        -------
        dict
            result of `read_helper`
        """

        def parser():
            if not isinstance(file, io.BytesIO):
                with open(file, "rb") as f:
                    df, phased = self._parse_vcf(f, rsids)
            else:
                df, phased = self._parse_vcf(file, rsids)

            return (df, phased)

        header_lines = comments.replace("\r\n", "\n").split("\n")

        detected_company = ""
        for line in header_lines:
            if line.startswith("##detectedCompany="):
                detected_company = line.split("=")[1].strip('"')
                break

        if detected_company:
            provider = detected_company

        return self.read_helper(provider, parser)

    def _parse_vcf(self, buffer, rsids):
        rows = []
        phased = True
        first_four_bytes = buffer.read(4)
        buffer.seek(0)

        if self.is_gzip(first_four_bytes):
            f = gzip.open(buffer)
        else:
            f = buffer

        logged_multi_sample = False

        with io.TextIOWrapper(io.BufferedReader(f)) as file:
            for line in file:
                line_strip = line.strip("\n")

                # skip blank lines
                if not line_strip:
                    continue

                # skip comment lines
                if line_strip.startswith("#"):
                    continue

                rsid = line_strip.split("\t")[2]

                # skip SNPs with missing rsIDs.
                if rsid == ".":
                    continue
                if rsids:
                    if rsid not in rsids:
                        continue

                line_split = line_strip.split("\t")

                # snps does not yet support multi-sample vcf.
                if not logged_multi_sample and len(line_split) > 10:
                    logger.info("Multiple samples detected in the vcf file")
                    logged_multi_sample = True

                ref = line_split[3]
                alt = line_split[4]
                if len(alt.split(",")) > 1 and alt.split(",")[1] == "<NON_REF>":
                    alt = alt.split(",")[0]

                # Handle <INS> and <DEL> alleles (imprecise insertions and deletions)
                ref_alt = [ref] + [
                    "I" if allele == "<INS>" else "D" if allele == "<DEL>" else allele
                    for allele in alt.split(",")
                ]

                # skip precise insertions and deletions
                if sum(map(len, ref_alt)) > len(ref_alt):
                    continue

                # GT (genotype) is usually the first sample-specific field
                # | = diploid phased
                # / = diploid unphased
                # or haploid e.g. male sex chromosome
                genotype = ""
                zygote = line_split[9]
                zygote = zygote.split(":")[0]
                for z in zygote.replace("|", "/").split("/"):
                    if z == ".":
                        # missing genotype
                        genotype = np.nan
                        break
                    z = int(z)
                    if z >= len(ref_alt):
                        # invalid genotype number
                        genotype = np.nan
                        break
                    elif ref_alt[z] == ".":
                        # missing genotype in ref or alt
                        genotype = np.nan
                        break
                    else:
                        genotype = genotype + ref_alt[z]

                if "/" in zygote and pd.notna(genotype):
                    phased = False

                record_array = [
                    rsid,
                    f"{line_split[0]}".strip("chr"),
                    line_split[1],
                    genotype,
                ]
                rows.append(record_array)

            if len(rows) == 0:
                phased = False

            df = pd.DataFrame(rows, columns=["rsid", "chrom", "pos", "genotype"])
            df = df.astype(NORMALIZED_DTYPES)

            df.set_index("rsid", inplace=True, drop=True)

        return (df, phased)<|MERGE_RESOLUTION|>--- conflicted
+++ resolved
@@ -1148,34 +1148,65 @@
 
         return self.read_helper("Sano", parser)
 
-<<<<<<< HEAD
+    def read_selfdecode(self, file, compression):
+        """Read and parse SelfDecode file.
+
+        https://selfdecode.com/
+
+        Parameters
+        ----------
+        file : str
+            path to file
+        Returns
+        -------
+        dict
+            result of `read_helper`
+        """
+
+        def parser():
+            columnnames = ["rsid", "chrom", "pos", "genotype"]
+            dtype = NORMALIZED_DTYPES.copy()
+
+            # Temporarily use nullable UInt32 for 'pos' column
+            dtype["pos"] = pd.UInt32Dtype()
+            df = pd.read_csv(
+                file,
+                comment="#",
+                sep="\t",
+                na_values="--",
+                names=columnnames,
+                compression=compression,
+                dtype=dtype,
+            )
+            # Drop rows with NaN values in 'pos' column
+            df = df.dropna(subset=["pos"])
+            # Convert 'pos' column to np.uint32
+            df["pos"] = df["pos"].astype(np.uint32)
+
+            df = df.dropna(subset=["rsid", "chrom", "pos"])
+            df = df.astype(dtype=NORMALIZED_DTYPES)
+            df = df.set_index("rsid")
+            return (df,)
+
+        return self.read_helper("SelfDecode", parser)
+
     def read_23Mofang(self, file, compression, joined=True):
         """Read and parse 23Mofang file.
 
         https://www.23mofang.com/
-=======
-    def read_selfdecode(self, file, compression):
-        """Read and parse SelfDecode file.
-
-        https://selfdecode.com/
->>>>>>> d87c08cb
 
         Parameters
         ----------
         file : str
             path to file
-<<<<<<< HEAD
-
-=======
->>>>>>> d87c08cb
-        Returns
-        -------
-        dict
-            result of `read_helper`
-        """
-
-        def parser():
-<<<<<<< HEAD
+
+        Returns
+        -------
+        dict
+            result of `read_helper`
+        """
+
+        def parser():
             if joined:
                 columnnames = ["rsid", "chrom", "pos", "genotype"]
                 dtype = NORMALIZED_DTYPES.copy()
@@ -1186,27 +1217,15 @@
             # Temporarily use nullable UInt32 for 'pos' column
             dtype["pos"] = pd.UInt32Dtype()
 
-=======
-            columnnames = ["rsid", "chrom", "pos", "genotype"]
-            dtype = NORMALIZED_DTYPES.copy()
-
-            # Temporarily use nullable UInt32 for 'pos' column
-            dtype["pos"] = pd.UInt32Dtype()
->>>>>>> d87c08cb
             df = pd.read_csv(
                 file,
                 comment="#",
                 sep="\t",
-<<<<<<< HEAD
                 na_values=["--", "-"],
-=======
-                na_values="--",
->>>>>>> d87c08cb
                 names=columnnames,
                 compression=compression,
                 dtype=dtype,
             )
-<<<<<<< HEAD
 
             # Drop rows with NaN values in 'pos' column
             df = df.dropna(subset=["pos"])
@@ -1219,23 +1238,12 @@
                 df["genotype"] = df["allele1"] + df["allele2"]
                 del df["allele1"]
                 del df["allele2"]
-=======
-            # Drop rows with NaN values in 'pos' column
-            df = df.dropna(subset=["pos"])
-            # Convert 'pos' column to np.uint32
-            df["pos"] = df["pos"].astype(np.uint32)
-
->>>>>>> d87c08cb
             df = df.dropna(subset=["rsid", "chrom", "pos"])
             df = df.astype(dtype=NORMALIZED_DTYPES)
             df = df.set_index("rsid")
             return (df,)
 
-<<<<<<< HEAD
         return self.read_helper("23Mofang", parser)
-=======
-        return self.read_helper("SelfDecode", parser)
->>>>>>> d87c08cb
 
     def read_plink(self, file, compression):
         """Read and parse plink file.
