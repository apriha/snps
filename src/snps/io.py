""" Classes for reading and writing SNPs.

"""

"""
BSD 3-Clause License

Copyright (c) 2019, Andrew Riha
All rights reserved.

Redistribution and use in source and binary forms, with or without
modification, are permitted provided that the following conditions are met:

1. Redistributions of source code must retain the above copyright notice, this
   list of conditions and the following disclaimer.

2. Redistributions in binary form must reproduce the above copyright notice,
   this list of conditions and the following disclaimer in the documentation
   and/or other materials provided with the distribution.

3. Neither the name of the copyright holder nor the names of its
   contributors may be used to endorse or promote products derived from
   this software without specific prior written permission.

THIS SOFTWARE IS PROVIDED BY THE COPYRIGHT HOLDERS AND CONTRIBUTORS "AS IS"
AND ANY EXPRESS OR IMPLIED WARRANTIES, INCLUDING, BUT NOT LIMITED TO, THE
IMPLIED WARRANTIES OF MERCHANTABILITY AND FITNESS FOR A PARTICULAR PURPOSE ARE
DISCLAIMED. IN NO EVENT SHALL THE COPYRIGHT HOLDER OR CONTRIBUTORS BE LIABLE
FOR ANY DIRECT, INDIRECT, INCIDENTAL, SPECIAL, EXEMPLARY, OR CONSEQUENTIAL
DAMAGES (INCLUDING, BUT NOT LIMITED TO, PROCUREMENT OF SUBSTITUTE GOODS OR
SERVICES; LOSS OF USE, DATA, OR PROFITS; OR BUSINESS INTERRUPTION) HOWEVER
CAUSED AND ON ANY THEORY OF LIABILITY, WHETHER IN CONTRACT, STRICT LIABILITY,
OR TORT (INCLUDING NEGLIGENCE OR OTHERWISE) ARISING IN ANY WAY OUT OF THE USE
OF THIS SOFTWARE, EVEN IF ADVISED OF THE POSSIBILITY OF SUCH DAMAGE.

"""

import datetime
import os
import io
import gzip
import zipfile
import binascii
from copy import deepcopy

import numpy as np
import pandas as pd

import snps
from snps.utils import save_df_as_csv, clean_str

import logging

logger = logging.getLogger(__name__)


class Reader:
    """ Class for reading and parsing raw data / genotype files. """

    def __init__(self, file="", only_detect_source=False, resources=None, rsids=()):
        """ Initialize a `Reader`.

        Parameters
        ----------
        file : str or bytes
            path to file to load or bytes to load
        only_detect_source : bool
            only detect the source of the data
        resources : Resources
            instance of Resources
        rsids : tuple, optional
            rsids to extract if loading a VCF file

        """
        self._file = file
        self._only_detect_source = only_detect_source
        self._resources = resources
        self._rsids = rsids

    def __call__(self):
        """ Read and parse a raw data / genotype file.

        Returns
        -------
        tuple : (pandas.DataFrame, str)
            dataframe of parsed SNPs, detected source of SNPs
        """
        file = self._file
        compression = "infer"

<<<<<<< HEAD
        # peek into files to determine the data format
        if isinstance(file, str) and os.path.exists(file):
            if ".zip" in file:
                with zipfile.ZipFile(file) as z:
                    with z.open(z.namelist()[0], "r") as f:
                        first_line, comments, data = self._extract_comments(f, True)
            elif ".gz" in file:
                with gzip.open(file, "rt") as f:
                    first_line, comments, data = self._extract_comments(f, False)
            else:
                with open(file, "r") as f:
                    first_line, comments, data = self._extract_comments(f, False)

        elif isinstance(file, bytes):
            if self.is_zip(file):

                with zipfile.ZipFile(io.BytesIO(file)) as z:
                    namelist = z.namelist()
                    key = "GFG_filtered_unphased_genotypes_23andMe.txt"
                    key_search = [key in name for name in namelist]

                    if any(key_search):
                        filename = namelist[key_search.index(True)]
                    else:
                        filename = namelist[0]

                    with z.open(filename, "r") as f:
                        data = f.read()
                        file = io.BytesIO(data)
=======
        # try:
        # peek into files to determine the data format
        if isinstance(file, str) and os.path.exists(file):

            if ".zip" in file:
                with zipfile.ZipFile(file) as z:
                    with z.open(z.namelist()[0], "r") as f:
>>>>>>> 45b57766
                        first_line, comments, data = self._extract_comments(
                            f, True, False
                        )
            elif ".gz" in file:
                with gzip.open(file, "rt") as f:
                    first_line, comments, data = self._extract_comments(f, False, False)
            else:
                with open(file, "r") as f:
                    first_line, comments, data = self._extract_comments(f, False, False)

<<<<<<< HEAD
            elif self.is_gzip(file):

                with gzip.open(io.BytesIO(file), "rb") as f:
                    data = f.read()
                    file = io.BytesIO(data)
                    first_line, comments, data = self._extract_comments(
                        io.BytesIO(data), True
                    )

            else:
                file = io.BytesIO(file)
                first_line, comments, data = self._extract_comments(
                    deepcopy(file), True
                )
=======
        elif isinstance(file, bytes):

            first_line, comments, data, compression = self.handle_bytes_data(file)
            file = io.BytesIO(file)
>>>>>>> 45b57766

        else:
            return pd.DataFrame(), ""

        if "23andMe" in first_line:
<<<<<<< HEAD
            return self.read_23andme(file)
        elif "Ancestry" in first_line:
            return self.read_ancestry(file)
        elif first_line.startswith("RSID"):
            return self.read_ftdna(file)
        elif "famfinder" in first_line:
            return self.read_ftdna_famfinder(file)
        elif "MyHeritage" in first_line:
            return self.read_myheritage(file)
        elif "Living DNA" in first_line:
            return self.read_livingdna(file)
        elif "SNP Name	rsID	Sample.ID	Allele1...Top" in first_line:
            return self.read_mapmygenome(file)
        elif "lineage" in first_line or "snps" in first_line:
            return self.read_lineage_csv(file, comments)
        elif first_line.startswith("rsid"):
            return self.read_generic_csv(file)
        elif "vcf" in comments.lower():
            return self.read_vcf(file, self._rsids)
        elif ("Genes for Good" in comments) | ("PLINK" in comments):
            return self.read_genes_for_good(file)
        elif "CODIGO46" in comments:
            return self.read_codigo46(data)
=======
            return self.read_23andme(file, compression)
        elif "Ancestry" in first_line:
            return self.read_ancestry(file, compression)
        elif first_line.startswith("RSID"):
            return self.read_ftdna(file, compression)
        elif "famfinder" in first_line:
            return self.read_ftdna_famfinder(file, compression)
        elif "MyHeritage" in first_line:
            return self.read_myheritage(file, compression)
        elif "Living DNA" in first_line:
            return self.read_livingdna(file, compression)
        elif "SNP Name	rsID	Sample.ID	Allele1...Top" in first_line:
            return self.read_mapmygenome(file, compression)
        elif "lineage" in first_line or "snps" in first_line:
            return self.read_lineage_csv(file, comments, compression)
        elif first_line.startswith("rsid"):
            return self.read_generic_csv(file, compression)
        elif "vcf" in comments.lower() or "##contig" in comments.lower():
            return self.read_vcf(file, compression)
        elif ("Genes for Good" in comments) | ("PLINK" in comments):
            return self.read_genes_for_good(file, compression)
        elif "CODIGO46" in comments:
            return self.read_codigo46(file, compression)
        elif "SANO" in comments:
            return self.read_sano(file, compression)
>>>>>>> 45b57766
        else:
            return pd.DataFrame(), ""
        # except Exception as err:
        #     print(err)
        #     return pd.DataFrame(), ""

    @classmethod
    def read_file(cls, file, only_detect_source, resources, rsids):
        """ Read `file`.

        Parameters
        ----------
        file : str or bytes
            path to file to load or bytes to load
        only_detect_source : bool
            only detect the source of the data
        resources : Resources
            instance of Resources
        rsids : tuple
            rsids to extract if loading a VCF file

        Returns
        -------
        tuple : (pandas.DataFrame, str)
            dataframe of parsed SNPs, detected source of SNPs
        """
        r = cls(file, only_detect_source, resources, rsids)
        return r()

    def _extract_comments(self, f, decode, include_data=False):
        line = self._read_line(f, decode)
        if 'WebKitFormBoundary' in line: # Do not read header sometimes includes in Apple uploads
            line = self._read_line(f, decode)    
        
        first_line = line
        comments = ""
        data = ""

        if first_line.startswith("#"):
            while line.startswith("#"):
                comments += line
                line = self._read_line(f, decode)
            if include_data:
                while line:
                    data += line
                    line = self._read_line(f, decode)

        elif first_line.startswith("[Header]"):
            while not line.startswith("[Data]"):
                comments += line
                line = self._read_line(f, decode)
            # Ignore the [Data] row
            line = self._read_line(f, decode)
            if include_data:
                while line:
                    data += line
                    line = self._read_line(f, decode)
        if not isinstance(f, zipfile.ZipExtFile):
            f.seek(0)
        return first_line, comments, data

    def handle_bytes_data(self, file, include_data=False):
        compression = "infer"
        if self.is_zip(file):
            compression = "zip"
            with zipfile.ZipFile(io.BytesIO(file)) as z:
                namelist = z.namelist()
                key = "GFG_filtered_unphased_genotypes_23andMe.txt"
                key_search = [key in name for name in namelist]

                if any(key_search):
                    filename = namelist[key_search.index(True)]
                else:
                    filename = namelist[0]

                with z.open(filename, "r") as f:
                    first_line, comments, data = self._extract_comments(
                        f, True, include_data
                    )

        elif self.is_gzip(file):
            compression = "gzip"

            with gzip.open(io.BytesIO(file), "rb") as f:
                first_line, comments, data = self._extract_comments(f, True, include_data)

        else:
            file = io.BytesIO(file)
            first_line, comments, data = self._extract_comments(
                deepcopy(file), True, include_data
            )
            file.seek(0)
        return first_line, comments, data, compression

    @staticmethod
    def is_zip(bytes_data):
        """Check whether or not a bytes_data file is a valid Zip file."""
        return zipfile.is_zipfile(io.BytesIO(bytes_data))

    @staticmethod
    def is_gzip(bytes_data):
        """Check whether or not a bytes_data file is a valid gzip file."""
        return binascii.hexlify(bytes_data[:2]) == b"1f8b"

    @staticmethod
    def _read_line(f, decode):
        if decode:
            # https://stackoverflow.com/a/606199
            return f.readline().decode("utf-8")
        else:
            return f.readline()

    def read_23andme(self, file, compression):
        """ Read and parse 23andMe file.

        https://www.23andme.com

        Parameters
        ----------
        file : str
            path to file

        Returns
        -------
        pandas.DataFrame
            genetic data normalized for use with `snps`
        str
            name of data source
        """

        if self._only_detect_source:
            return pd.DataFrame(), "23andMe"

        df = pd.read_csv(
            file,
            comment="#",
            sep="\t",
            na_values="--",
            names=["rsid", "chrom", "pos", "genotype"],
            index_col=0,
            dtype={"chrom": object},
            compression=compression,
        )

        return df, "23andMe"

    def read_ftdna(self, file, compression):
        """Read and parse Family Tree DNA (FTDNA) file.

        https://www.familytreedna.com

        Parameters
        ----------
        file : str
            path to file

        Returns
        -------
        pandas.DataFrame
            genetic data normalized for use with `snps`
        str
            name of data source
        """

        if self._only_detect_source:
            return pd.DataFrame(), "FTDNA"

        df = pd.read_csv(
            file,
            skiprows=1,
            na_values="--",
            names=["rsid", "chrom", "pos", "genotype"],
            index_col=0,
            dtype={"chrom": object},
            compression=compression,
        )

        # remove incongruous data
        df = df.drop(
            df.loc[df.index == "RSID"].index
        )  # second header for concatenated data

        # if second header existed, pos dtype will be object (should be np.int64)
        df["pos"] = df["pos"].astype(np.int64)

        return df, "FTDNA"

    def read_ftdna_famfinder(self, file, compression):
        """ Read and parse Family Tree DNA (FTDNA) "famfinder" file.

        https://www.familytreedna.com

        Parameters
        ----------
        file : str
            path to file

        Returns
        -------
        pandas.DataFrame
            genetic data normalized for use with `snps`
        str
            name of data source
        """

        if self._only_detect_source:
            return pd.DataFrame(), "FTDNA"

        df = pd.read_csv(
            file,
            comment="#",
            na_values="-",
            names=["rsid", "chrom", "pos", "allele1", "allele2"],
            index_col=0,
            dtype={"chrom": object},
            compression=compression,
        )

        # create genotype column from allele columns
        df["genotype"] = df["allele1"] + df["allele2"]

        # delete allele columns
        # http://stackoverflow.com/a/13485766
        del df["allele1"]
        del df["allele2"]

        return df, "FTDNA"

    def read_ancestry(self, file, compression):
        """ Read and parse Ancestry.com file.

        http://www.ancestry.com

        Parameters
        ----------
        file : str
            path to file

        Returns
        -------
        pandas.DataFrame
            genetic data normalized for use with `snps`
        str
            name of data source
        """

        if self._only_detect_source:
            return pd.DataFrame(), "AncestryDNA"

        df = pd.read_csv(
            file,
            comment="#",
            header=0,
            sep="\t",
            na_values=0,
            names=["rsid", "chrom", "pos", "allele1", "allele2"],
            index_col=0,
            dtype={"chrom": object},
            compression=compression,
        )

        # create genotype column from allele columns
        df["genotype"] = df["allele1"] + df["allele2"]

        # delete allele columns
        # http://stackoverflow.com/a/13485766
        del df["allele1"]
        del df["allele2"]

        # https://redd.it/5y90un
        df.iloc[np.where(df["chrom"] == "23")[0], 0] = "X"
        df.iloc[np.where(df["chrom"] == "24")[0], 0] = "Y"
        df.iloc[np.where(df["chrom"] == "25")[0], 0] = "PAR"
        df.iloc[np.where(df["chrom"] == "26")[0], 0] = "MT"

        return df, "AncestryDNA"

    def read_myheritage(self, file, compression):
        """ Read and parse MyHeritage file.

        https://www.myheritage.com

        Parameters
        ----------
        file : str
            path to file

        Returns
        -------
        pandas.DataFrame
            genetic data normalized for use with `snps`
        str
            name of data source
        """

        if self._only_detect_source:
            return pd.DataFrame(), "MyHeritage"

        df = pd.read_csv(
            file,
            comment="#",
            header=0,
            na_values="--",
            names=["rsid", "chrom", "pos", "genotype"],
            index_col=0,
            dtype={"chrom": object, "pos": np.int64},
            compression=compression,
        )

        return df, "MyHeritage"

    def read_livingdna(self, file, compression):
        """ Read and parse LivingDNA file.

        https://livingdna.com/

        Parameters
        ----------
        file : str
            path to file

        Returns
        -------
        pandas.DataFrame
            genetic data normalized for use with `snps`
        str
            name of data source
        """

        if self._only_detect_source:
            return pd.DataFrame(), "LivingDNA"

        df = pd.read_csv(
            file,
            comment="#",
            sep="\t",
            na_values="--",
            names=["rsid", "chrom", "pos", "genotype"],
            index_col=0,
            dtype={"chrom": object},
            compression=compression,
        )

        return df, "LivingDNA"

    def read_mapmygenome(self, file, compression):
        """ Read and parse Mapmygenome file.

        https://mapmygenome.in

        Parameters
        ----------
        file : str
            path to file

        Returns
        -------
        pandas.DataFrame
            genetic data normalized for use with `snps`
        str
            name of data source
        """

        if self._only_detect_source:
            return pd.DataFrame(), "Mapmygenome"

        df = pd.read_csv(
            file,
            comment="#",
            sep="\t",
            na_values="--",
            header=0,
            index_col=1,
            dtype={"Chr": object},
            compression=compression,
        )

        df["genotype"] = df["Allele1...Top"] + df["Allele2...Top"]
        df.rename(columns={"Chr": "chrom", "Position": "pos"}, inplace=True)
        df.index.name = "rsid"
        df = df[["chrom", "pos", "genotype"]]

        return df, "Mapmygenome"

    def read_genes_for_good(self, file, compression):
        """ Read and parse Genes For Good file.

        https://genesforgood.sph.umich.edu/readme/readme1.2.txt

        Parameters
        ----------
        file : str
            path to file

        Returns
        -------
        pandas.DataFrame
            genetic data normalized for use with `snps`
        str
            name of data source

        """

        if self._only_detect_source:
            return pd.DataFrame(), "GenesForGood"

        df = pd.read_csv(
            file,
            comment="#",
            sep="\t",
            na_values="--",
            names=["rsid", "chrom", "pos", "genotype"],
            index_col=0,
            dtype={"chrom": object},
            compression=compression,
        )

        return df, "GenesForGood"

    def read_codigo46(self, file, compression):
        """ Read and parse Codigo46 files.

        https://codigo46.com.mx

        Parameters
        ----------
        data : str
            data string

        Returns
        -------
        pandas.DataFrame
            genetic data normalized for use with `snps`
        str
            name of data source

        """

        if self._only_detect_source:
            return pd.DataFrame(), "Codigo46"

        codigo46_resources = self._resources.get_codigo46_resources()

        if isinstance(file, str):
            with open(file, "rb") as f:
                first_line, comments, data = self._extract_comments(f, True, True)
        else:
            first_line, comments, data, compression = self.handle_bytes_data(
                file.read(), include_data=True
            )

        df = pd.read_csv(io.StringIO(data), sep="\t", na_values="--")

        def map_codigo_rsids(x):
            return codigo46_resources["rsid_map"].get(x)

        def map_codigo_chr(x):
            chrpos = codigo46_resources["chrpos_map"].get(x)
            return chrpos.split(":")[0] if chrpos else None

        def map_codigo_pos(x):
            chrpos = codigo46_resources["chrpos_map"].get(x)
            return chrpos.split(":")[1] if chrpos else None

        df["rsid"] = df["SNP Name"].apply(map_codigo_rsids)
        df["chrom"] = df["SNP Name"].apply(map_codigo_chr)
        df["pos"] = df["SNP Name"].apply(map_codigo_pos)
        df["genotype"] = df["Allele1 - Plus"] + df["Allele2 - Plus"]
        df.dropna(subset=["rsid", "chrom", "pos"], inplace=True)

        df = df.astype({"chrom": object, "pos": np.int64})
        df = df[["rsid", "chrom", "pos", "genotype"]]
        df.set_index(["rsid"], inplace=True)

        return df, "Codigo46"

    def read_sano(self, file, compression):
        """ Read and parse Sano Genetics files.

        http://sanogenetics.com/

        Parameters
        ----------
        data : str
            data string

        Returns
        -------
        pandas.DataFrame
            genetic data normalized for use with `snps`
        str
            name of data source

        """

        if self._only_detect_source:
            return pd.DataFrame(), "Sano"

        codigo46_resources = self._resources.get_codigo46_resources()

        if isinstance(file, str):
            with open(file, "rb") as f:
                first_line, comments, data = self._extract_comments(f, True, True)
        else:
            first_line, comments, data, compression = self.handle_bytes_data(
                file.read(), include_data=True
            )

        df = pd.read_csv(io.StringIO(data), sep="\t", na_values="--")

        def map_codigo_rsids(x):
            return codigo46_resources["rsid_map"].get(x)

        def map_codigo_chr(x):
            chrpos = codigo46_resources["chrpos_map"].get(x)
            return chrpos.split(":")[0] if chrpos else None

        def map_codigo_pos(x):
            chrpos = codigo46_resources["chrpos_map"].get(x)
            return chrpos.split(":")[1] if chrpos else None

        df["rsid"] = df["SNP Name"].apply(map_codigo_rsids)
        df["chrom"] = df["SNP Name"].apply(map_codigo_chr)
        df["pos"] = df["SNP Name"].apply(map_codigo_pos)
        df["genotype"] = df["Allele1 - Forward"] + df["  - Forward"]
        df.dropna(subset=["rsid", "chrom", "pos"], inplace=True)

        df = df.astype({"chrom": object, "pos": np.int64})
        df = df[["rsid", "chrom", "pos", "genotype"]]
        df.set_index(["rsid"], inplace=True)

        return df, "Sano"

    def read_lineage_csv(self, file, comments, compression):
        """ Read and parse CSV file generated by lineage / snps.

        Parameters
        ----------
        file : str
            path to file
        comments : str
            comments at beginning of file

        Returns
        -------
        pandas.DataFrame
            genetic data normalized for use with `snps`
        str
            name of data source(s)
        """

        source = ""
        for comment in comments.split("\n"):
            if "Source(s):" in comment:
                source = comment.split("Source(s):")[1].strip()
                break

        if self._only_detect_source:
            return pd.DataFrame(), source

        df = pd.read_csv(
            file,
            comment="#",
            header=0,
            na_values="--",
            names=["rsid", "chrom", "pos", "genotype"],
            index_col=0,
            dtype={"chrom": object, "pos": np.int64},
            compression=compression,
        )

        return df, source

    def read_generic_csv(self, file, compression):
        """ Read and parse generic CSV file.

        Notes
        -----
        Assumes columns are 'rsid', 'chrom' / 'chromosome', 'pos' / 'position', and 'genotype';
        values are comma separated; unreported genotypes are indicated by '--'; and one header row
        precedes data. For example:

            rsid,chromosome,position,genotype
            rs1,1,1,AA
            rs2,1,2,CC
            rs3,1,3,--

        Parameters
        ----------
        file : str
            path to file

        Returns
        -------
        pandas.DataFrame
            genetic data normalized for use with `snps`
        str
            name of data source
        """

        if self._only_detect_source:
            return pd.DataFrame(), "generic"

        df = pd.read_csv(
            file,
            skiprows=1,
            na_values="--",
            names=["rsid", "chrom", "pos", "genotype"],
            index_col=0,
            dtype={"chrom": object, "pos": np.int64},
            compression=compression,
        )

        return df, "generic"

<<<<<<< HEAD
    def read_vcf(self, file, rsids=()):
=======
    def read_vcf(self, file, compression):
>>>>>>> 45b57766
        """ Read and parse VCF file.

        Notes
        -----
        This method attempts to read and parse a VCF file or buffer, optionally
        compressed with gzip. Some assumptions are made throughout this process:

            * SNPs that are not annotated with an RSID are skipped
            * If the VCF contains multiple samples, only the first sample is used to
              lookup the genotype
            * Insertions and deletions are skipped
            * If a sample allele is not specified, the genotype is reported as NaN
            * If a sample allele refers to a REF or ALT allele that is not specified,
              the genotype is reported as NaN

        Parameters
        ----------
        file : str or bytes
            path to file or bytes to load
        rsids : tuple, optional
            rsids to extract if loading a VCF file

        Returns
        -------
        pandas.DataFrame
            genetic data normalized for use with `snps`
        str
            name of data source
        """

        if self._only_detect_source:
            return pd.DataFrame(), "vcf"

        if not isinstance(file, io.BytesIO):
            with open(file, "rb") as f:
                return self._parse_vcf(f, rsids)
        else:
            return self._parse_vcf(file, rsids)

    def _parse_vcf(self, buffer, rsids):
        rows = []
        first_four_bytes = buffer.read(4)
        buffer.seek(0)

        if self.is_gzip(first_four_bytes):
            f = gzip.open(buffer)
        else:
            f = buffer

        with io.TextIOWrapper(io.BufferedReader(f)) as file:

            for line in file:

                line_strip = line.strip("\n")
                if line_strip.startswith("#"):
                    continue
                rsid = line_strip.split("\t")[2]
                # skip SNPs with missing rsIDs.
                if rsid == ".":
                    continue
                if rsids:
                    if rsid not in rsids:
                        continue
<<<<<<< HEAD

                line_split = line_strip.split("\t")
=======
                    if self._rsids:
                        if rsid not in self._rsids:
                            continue

                    line_split = line_strip.split("\t")
                    ref = line_split[3]
                    alt = line_split[4]
                    zygote = line_split[9]
                    zygote = zygote.split(":")[0]

                    ref_alt = [ref] + alt.split(",")
                    zygote1, zygote2 = (
                        zygote.replace("|", " ").replace("/", " ").split(" ")
                    )
                    if zygote1 == zygote2 and zygote1 == ".":
                        allele = np.nan
                    else:

                        allele = ref_alt[int(zygote1)] + ref_alt[int(zygote2)]

                    record_array = [
                        rsid,
                        "{}".format(line_split[0]).strip("chr"),
                        line_split[1],
                        allele,
                    ]
                    rows.append(record_array)
            df = pd.DataFrame(rows, columns=["rsid", "chrom", "pos", "genotype"])
            df = df.astype(
                {"rsid": object, "chrom": object, "pos": np.int64, "genotype": object}
            )

            df.set_index("rsid", inplace=True, drop=True)
>>>>>>> 45b57766

                # snps does not yet support multi-sample vcf.
                if len(line_split) > 10:
                    logger.info("Multiple samples detected in the vcf file")

                ref = line_split[3]
                alt = line_split[4]
                zygote = line_split[9]
                zygote = zygote.split(":")[0]

                ref_alt = [ref] + alt.split(",")

                # skip insertions and deletions
                if sum(map(len, ref_alt)) > len(ref_alt):
                    continue

                zygote1, zygote2 = zygote.replace("|", " ").replace("/", " ").split(" ")
                if zygote1 == "." or zygote2 == ".":
                    # assign null genotypes if either allele is None
                    genotype = np.nan
                elif (zygote1 == "0" or zygote2 == "0") and ref == ".":
                    # sample allele specifies REF allele, which is None
                    genotype = np.nan
                elif (zygote1 == "1" or zygote2 == "1") and alt == ".":
                    # sample allele specifies ALT allele, which is None
                    genotype = np.nan
                else:
                    # Could capture full genotype, if REF is None, but genotype is 1/1 or
                    # if ALT is None, but genotype is 0/0
<<<<<<< HEAD
                    genotype = ref_alt[int(zygote1)] + ref_alt[int(zygote2)]

                record_array = [
                    rsid,
                    "{}".format(line_split[0]).strip("chr"),
                    line_split[1],
                    genotype,
                ]
                rows.append(record_array)
=======
                    if record.REF is None or record.ALT[0] is None:
                        genotype = np.nan
                    # skip SNPs with missing rsIDs.
                    elif record.ID is None:
                        continue
                    # skip insertions and deletions
                    elif len(record.REF) > 1 or len(record.ALT[0]) > 1:
                        continue
                    else:
                        alleles = record.genotype(vcf_reader.samples[0]).gt_bases
                        a1 = alleles[0]
                        a2 = alleles[-1]
                        genotype = "{}{}".format(a1, a2)

                    record_array = [
                        record.ID,
                        "{}".format(record.CHROM).strip("chr"),
                        record.POS,
                        genotype,
                    ]
                    rows.append(record_array)
>>>>>>> 45b57766

            df = pd.DataFrame(rows, columns=["rsid", "chrom", "pos", "genotype"])
            df = df.astype(
                {"rsid": object, "chrom": object, "pos": np.int64, "genotype": object}
            )

            df.set_index("rsid", inplace=True, drop=True)

        return df, "vcf"


class Writer:
    """ Class for writing SNPs to files. """

    def __init__(self, snps=None, filename="", vcf=False, atomic=True, **kwargs):
        """ Initialize a `Writer`.

        Parameters
        ----------
        snps : SNPs
            SNPs to save to file or write to buffer
        filename : str or buffer
            filename for file to save or buffer to write to
        vcf : bool
            flag to save file as VCF
        atomic : bool
            atomically write output to a file on local filesystem
        **kwargs
            additional parameters to `pandas.DataFrame.to_csv`
        """
        self._snps = snps
        self._filename = filename
        self._vcf = vcf
        self._atomic = atomic
        self._kwargs = kwargs

    def __call__(self):
        if self._vcf:
            return self._write_vcf()
        else:
            return self._write_csv()

    @classmethod
    def write_file(cls, snps=None, filename="", vcf=False, atomic=True, **kwargs):
        """ Save SNPs to file.

        Parameters
        ----------
        snps : SNPs
            SNPs to save to file or write to buffer
        filename : str or buffer
            filename for file to save or buffer to write to
        vcf : bool
            flag to save file as VCF
        atomic : bool
            atomically write output to a file on local filesystem
        **kwargs
            additional parameters to `pandas.DataFrame.to_csv`

        Returns
        -------
        str
            path to file in output directory if SNPs were saved, else empty str
        """
        w = cls(snps=snps, filename=filename, vcf=vcf, atomic=atomic, **kwargs)
        return w()

    def _write_csv(self):
        """ Write SNPs to a CSV file.

        Returns
        -------
        str
            path to file in output directory if SNPs were saved, else empty str
        """
        filename = self._filename
        if not filename:
            filename = "{}_{}{}".format(
                clean_str(self._snps._source), self._snps.assembly, ".csv"
            )

        comment = (
            "# Source(s): {}\n"
            "# Assembly: {}\n"
            "# SNPs: {}\n"
            "# Chromosomes: {}\n".format(
                self._snps.source,
                self._snps.assembly,
                self._snps.snp_count,
                self._snps.chromosomes_summary,
            )
        )
        if "header" in self._kwargs:
            if isinstance(self._kwargs["header"], bool):
                if self._kwargs["header"]:
                    self._kwargs["header"] = ["chromosome", "position", "genotype"]
        else:
            self._kwargs["header"] = ["chromosome", "position", "genotype"]

        return save_df_as_csv(
            self._snps._snps,
            self._snps._output_dir,
            filename,
            comment=comment,
            atomic=self._atomic,
            **self._kwargs
        )

    def _write_vcf(self):
        """ Write SNPs to a VCF file.

        References
        ----------
        1. The Variant Call Format (VCF) Version 4.2 Specification, 8 Mar 2019,
           https://samtools.github.io/hts-specs/VCFv4.2.pdf

        Returns
        -------
        str
            path to file in output directory if SNPs were saved, else empty str
        """
        filename = self._filename
        if not filename:
            filename = "{}_{}{}".format(
                clean_str(self._snps._source), self._snps.assembly, ".vcf"
            )

        comment = (
            "##fileformat=VCFv4.2\n"
            "##fileDate={}\n"
            '##source="{}; snps v{}; https://pypi.org/project/snps/"\n'.format(
                datetime.datetime.utcnow().strftime("%Y%m%d"),
                self._snps._source,
                snps.__version__,
            )
        )

        reference_sequence_chroms = (
            "1",
            "2",
            "3",
            "4",
            "5",
            "6",
            "7",
            "8",
            "9",
            "10",
            "11",
            "12",
            "13",
            "14",
            "15",
            "16",
            "17",
            "18",
            "19",
            "20",
            "21",
            "22",
            "X",
            "Y",
            "MT",
        )

        df = self._snps.snps

        tasks = []

        # skip insertions and deletions
        df = df.drop(
            df.loc[
                df["genotype"].notnull()
                & (
                    (df["genotype"].str[0] == "I")
                    | (df["genotype"].str[0] == "D")
                    | (df["genotype"].str[1] == "I")
                    | (df["genotype"].str[1] == "D")
                )
            ].index
        )

        chroms_to_drop = []
        for chrom in df["chrom"].unique():
            if chrom not in reference_sequence_chroms:
                chroms_to_drop.append(chrom)
                continue

            tasks.append(
                {
                    "resources": self._snps._resources,
                    "assembly": self._snps.assembly,
                    "chrom": chrom,
                    "snps": pd.DataFrame(df.loc[(df["chrom"] == chrom)]),
                }
            )

        # drop chromosomes without reference sequence data (e.g., unassigned PAR)
        for chrom in chroms_to_drop:
            df = df.drop(df.loc[df["chrom"] == chrom].index)

        # create the VCF representation for SNPs
        results = map(self._create_vcf_representation, tasks)

        contigs = []
        vcf = []
        for result in list(results):
            contigs.append(result["contig"])
            vcf.append(result["vcf"])

        vcf = pd.concat(vcf)

        comment += "".join(contigs)
        comment += '##FORMAT=<ID=GT,Number=1,Type=String,Description="Genotype">\n'
        comment += "#CHROM\tPOS\tID\tREF\tALT\tQUAL\tFILTER\tINFO\tFORMAT\tSAMPLE\n"

        return save_df_as_csv(
            vcf,
            self._snps._output_dir,
            filename,
            comment=comment,
            prepend_info=False,
            header=False,
            index=False,
            na_rep=".",
            sep="\t",
        )

    def _create_vcf_representation(self, task):
        resources = task["resources"]
        assembly = task["assembly"]
        chrom = task["chrom"]
        snps = task["snps"]

        if len(snps.loc[snps["genotype"].notnull()]) == 0:
            return {"contig": "", "vcf": pd.DataFrame()}

        seqs = resources.get_reference_sequences(assembly, [chrom])
        seq = seqs[chrom]

        contig = '##contig=<ID={},URL={},length={},assembly={},md5={},species="{}">\n'.format(
            seq.ID, seq.url, seq.length, seq.build, seq.md5, seq.species
        )

        snps = snps.reset_index()

        df = pd.DataFrame(
            columns=[
                "CHROM",
                "POS",
                "ID",
                "REF",
                "ALT",
                "QUAL",
                "FILTER",
                "INFO",
                "FORMAT",
                "SAMPLE",
            ]
        )
        df = df.astype(
            {
                "CHROM": object,
                "POS": np.int64,
                "ID": object,
                "REF": object,
                "ALT": object,
                "QUAL": np.int64,
                "FILTER": object,
                "INFO": object,
                "FORMAT": object,
                "SAMPLE": object,
            }
        )

        df["CHROM"] = snps["chrom"]
        df["POS"] = snps["pos"]
        df["ID"] = snps["rsid"]

        # https://stackoverflow.com/a/24838429
        df["REF"] = list(map(chr, seq.sequence[snps.pos - seq.start]))

        df["FORMAT"] = "GT"

        seq.clear()

        df["genotype"] = snps["genotype"]

        temp = df.loc[df["genotype"].notnull()]

        # https://stackoverflow.com/a/19976286
        df.loc[df["genotype"].notnull(), "ALT"] = np.vectorize(self._compute_alt)(
            temp["REF"], temp["genotype"]
        )

        temp = df.loc[df["genotype"].notnull()]

        df.loc[df["genotype"].notnull(), "SAMPLE"] = np.vectorize(
            self._compute_genotype
        )(temp["REF"], temp["ALT"], temp["genotype"])

        df.loc[df["SAMPLE"].isnull(), "SAMPLE"] = "./."

        del df["genotype"]

        return {"contig": contig, "vcf": df}

    def _compute_alt(self, ref, genotype):
        genotype_alleles = list(set(genotype))

        if ref in genotype_alleles:
            if len(genotype_alleles) == 1:
                return "N"
            else:
                genotype_alleles.remove(ref)
                return genotype_alleles.pop(0)
        else:
            return ",".join(genotype_alleles)

    def _compute_genotype(self, ref, alt, genotype):
        alleles = [ref]

        if pd.notna(alt):
            alleles.extend(alt.split(","))

        if len(genotype) == 2:
            return "{}/{}".format(
                alleles.index(genotype[0]), alleles.index(genotype[1])
            )
        else:
            return "{}".format(alleles.index(genotype[0]))<|MERGE_RESOLUTION|>--- conflicted
+++ resolved
@@ -88,45 +88,13 @@
         file = self._file
         compression = "infer"
 
-<<<<<<< HEAD
+        # try:
         # peek into files to determine the data format
         if isinstance(file, str) and os.path.exists(file):
+
             if ".zip" in file:
                 with zipfile.ZipFile(file) as z:
                     with z.open(z.namelist()[0], "r") as f:
-                        first_line, comments, data = self._extract_comments(f, True)
-            elif ".gz" in file:
-                with gzip.open(file, "rt") as f:
-                    first_line, comments, data = self._extract_comments(f, False)
-            else:
-                with open(file, "r") as f:
-                    first_line, comments, data = self._extract_comments(f, False)
-
-        elif isinstance(file, bytes):
-            if self.is_zip(file):
-
-                with zipfile.ZipFile(io.BytesIO(file)) as z:
-                    namelist = z.namelist()
-                    key = "GFG_filtered_unphased_genotypes_23andMe.txt"
-                    key_search = [key in name for name in namelist]
-
-                    if any(key_search):
-                        filename = namelist[key_search.index(True)]
-                    else:
-                        filename = namelist[0]
-
-                    with z.open(filename, "r") as f:
-                        data = f.read()
-                        file = io.BytesIO(data)
-=======
-        # try:
-        # peek into files to determine the data format
-        if isinstance(file, str) and os.path.exists(file):
-
-            if ".zip" in file:
-                with zipfile.ZipFile(file) as z:
-                    with z.open(z.namelist()[0], "r") as f:
->>>>>>> 45b57766
                         first_line, comments, data = self._extract_comments(
                             f, True, False
                         )
@@ -137,57 +105,15 @@
                 with open(file, "r") as f:
                     first_line, comments, data = self._extract_comments(f, False, False)
 
-<<<<<<< HEAD
-            elif self.is_gzip(file):
-
-                with gzip.open(io.BytesIO(file), "rb") as f:
-                    data = f.read()
-                    file = io.BytesIO(data)
-                    first_line, comments, data = self._extract_comments(
-                        io.BytesIO(data), True
-                    )
-
-            else:
-                file = io.BytesIO(file)
-                first_line, comments, data = self._extract_comments(
-                    deepcopy(file), True
-                )
-=======
         elif isinstance(file, bytes):
 
             first_line, comments, data, compression = self.handle_bytes_data(file)
             file = io.BytesIO(file)
->>>>>>> 45b57766
 
         else:
             return pd.DataFrame(), ""
 
         if "23andMe" in first_line:
-<<<<<<< HEAD
-            return self.read_23andme(file)
-        elif "Ancestry" in first_line:
-            return self.read_ancestry(file)
-        elif first_line.startswith("RSID"):
-            return self.read_ftdna(file)
-        elif "famfinder" in first_line:
-            return self.read_ftdna_famfinder(file)
-        elif "MyHeritage" in first_line:
-            return self.read_myheritage(file)
-        elif "Living DNA" in first_line:
-            return self.read_livingdna(file)
-        elif "SNP Name	rsID	Sample.ID	Allele1...Top" in first_line:
-            return self.read_mapmygenome(file)
-        elif "lineage" in first_line or "snps" in first_line:
-            return self.read_lineage_csv(file, comments)
-        elif first_line.startswith("rsid"):
-            return self.read_generic_csv(file)
-        elif "vcf" in comments.lower():
-            return self.read_vcf(file, self._rsids)
-        elif ("Genes for Good" in comments) | ("PLINK" in comments):
-            return self.read_genes_for_good(file)
-        elif "CODIGO46" in comments:
-            return self.read_codigo46(data)
-=======
             return self.read_23andme(file, compression)
         elif "Ancestry" in first_line:
             return self.read_ancestry(file, compression)
@@ -206,14 +132,13 @@
         elif first_line.startswith("rsid"):
             return self.read_generic_csv(file, compression)
         elif "vcf" in comments.lower() or "##contig" in comments.lower():
-            return self.read_vcf(file, compression)
+            return self.read_vcf(file, compression, self._rsids)
         elif ("Genes for Good" in comments) | ("PLINK" in comments):
             return self.read_genes_for_good(file, compression)
         elif "CODIGO46" in comments:
             return self.read_codigo46(file, compression)
         elif "SANO" in comments:
             return self.read_sano(file, compression)
->>>>>>> 45b57766
         else:
             return pd.DataFrame(), ""
         # except Exception as err:
@@ -829,11 +754,7 @@
 
         return df, "generic"
 
-<<<<<<< HEAD
-    def read_vcf(self, file, rsids=()):
-=======
-    def read_vcf(self, file, compression):
->>>>>>> 45b57766
+    def read_vcf(self, file, compression, rsids=()):
         """ Read and parse VCF file.
 
         Notes
@@ -877,6 +798,7 @@
         rows = []
         first_four_bytes = buffer.read(4)
         buffer.seek(0)
+
 
         if self.is_gzip(first_four_bytes):
             f = gzip.open(buffer)
@@ -897,44 +819,8 @@
                 if rsids:
                     if rsid not in rsids:
                         continue
-<<<<<<< HEAD
 
                 line_split = line_strip.split("\t")
-=======
-                    if self._rsids:
-                        if rsid not in self._rsids:
-                            continue
-
-                    line_split = line_strip.split("\t")
-                    ref = line_split[3]
-                    alt = line_split[4]
-                    zygote = line_split[9]
-                    zygote = zygote.split(":")[0]
-
-                    ref_alt = [ref] + alt.split(",")
-                    zygote1, zygote2 = (
-                        zygote.replace("|", " ").replace("/", " ").split(" ")
-                    )
-                    if zygote1 == zygote2 and zygote1 == ".":
-                        allele = np.nan
-                    else:
-
-                        allele = ref_alt[int(zygote1)] + ref_alt[int(zygote2)]
-
-                    record_array = [
-                        rsid,
-                        "{}".format(line_split[0]).strip("chr"),
-                        line_split[1],
-                        allele,
-                    ]
-                    rows.append(record_array)
-            df = pd.DataFrame(rows, columns=["rsid", "chrom", "pos", "genotype"])
-            df = df.astype(
-                {"rsid": object, "chrom": object, "pos": np.int64, "genotype": object}
-            )
-
-            df.set_index("rsid", inplace=True, drop=True)
->>>>>>> 45b57766
 
                 # snps does not yet support multi-sample vcf.
                 if len(line_split) > 10:
@@ -964,7 +850,6 @@
                 else:
                     # Could capture full genotype, if REF is None, but genotype is 1/1 or
                     # if ALT is None, but genotype is 0/0
-<<<<<<< HEAD
                     genotype = ref_alt[int(zygote1)] + ref_alt[int(zygote2)]
 
                 record_array = [
@@ -974,29 +859,6 @@
                     genotype,
                 ]
                 rows.append(record_array)
-=======
-                    if record.REF is None or record.ALT[0] is None:
-                        genotype = np.nan
-                    # skip SNPs with missing rsIDs.
-                    elif record.ID is None:
-                        continue
-                    # skip insertions and deletions
-                    elif len(record.REF) > 1 or len(record.ALT[0]) > 1:
-                        continue
-                    else:
-                        alleles = record.genotype(vcf_reader.samples[0]).gt_bases
-                        a1 = alleles[0]
-                        a2 = alleles[-1]
-                        genotype = "{}{}".format(a1, a2)
-
-                    record_array = [
-                        record.ID,
-                        "{}".format(record.CHROM).strip("chr"),
-                        record.POS,
-                        genotype,
-                    ]
-                    rows.append(record_array)
->>>>>>> 45b57766
 
             df = pd.DataFrame(rows, columns=["rsid", "chrom", "pos", "genotype"])
             df = df.astype(
