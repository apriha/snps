--- conflicted
+++ resolved
@@ -138,22 +138,15 @@
                     else:
                         self._build_detected = True
 
-<<<<<<< HEAD
-=======
                 if deduplicate_XY_chrom:
                     if (
                         deduplicate_XY_chrom is True and self.determine_sex() == "Male"
                     ) or self.determine_sex(chrom=deduplicate_XY_chrom) == "Male":
                         self._deduplicate_XY_chrom()
 
->>>>>>> 2fff6384
                 if assign_par_snps:
                     self._assign_par_snps()
                     self.sort_snps()
-
-                if deduplicate_XY_chrom:
-                    if self.determine_sex() == "Male":
-                        self._deduplicate_XY_chrom()
             else:
                 logger.warning("no SNPs loaded...")
 
