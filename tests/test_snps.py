"""
BSD 3-Clause License

Copyright (c) 2019, Andrew Riha
All rights reserved.

Redistribution and use in source and binary forms, with or without
modification, are permitted provided that the following conditions are met:

1. Redistributions of source code must retain the above copyright notice, this
   list of conditions and the following disclaimer.

2. Redistributions in binary form must reproduce the above copyright notice,
   this list of conditions and the following disclaimer in the documentation
   and/or other materials provided with the distribution.

3. Neither the name of the copyright holder nor the names of its
   contributors may be used to endorse or promote products derived from
   this software without specific prior written permission.

THIS SOFTWARE IS PROVIDED BY THE COPYRIGHT HOLDERS AND CONTRIBUTORS "AS IS"
AND ANY EXPRESS OR IMPLIED WARRANTIES, INCLUDING, BUT NOT LIMITED TO, THE
IMPLIED WARRANTIES OF MERCHANTABILITY AND FITNESS FOR A PARTICULAR PURPOSE ARE
DISCLAIMED. IN NO EVENT SHALL THE COPYRIGHT HOLDER OR CONTRIBUTORS BE LIABLE
FOR ANY DIRECT, INDIRECT, INCIDENTAL, SPECIAL, EXEMPLARY, OR CONSEQUENTIAL
DAMAGES (INCLUDING, BUT NOT LIMITED TO, PROCUREMENT OF SUBSTITUTE GOODS OR
SERVICES; LOSS OF USE, DATA, OR PROFITS; OR BUSINESS INTERRUPTION) HOWEVER
CAUSED AND ON ANY THEORY OF LIABILITY, WHETHER IN CONTRACT, STRICT LIABILITY,
OR TORT (INCLUDING NEGLIGENCE OR OTHERWISE) ARISING IN ANY WAY OUT OF THE USE
OF THIS SOFTWARE, EVEN IF ADVISED OF THE POSSIBILITY OF SUCH DAMAGE.

"""

import io
import os
from unittest.mock import Mock, patch

import pandas as pd

from snps import SNPs
from tests import BaseSNPsTestCase


class TestSnps(BaseSNPsTestCase):
    @staticmethod
    def empty_snps():
        return [SNPs(), SNPs(b""), SNPs("tests/input/empty.txt")]

    def test___repr__snps(self):
        s = SNPs("tests/input/GRCh37.csv")
        self.assertEqual("SNPs('tests/input/GRCh37.csv')", s.__repr__())

    def test__lookup_build_with_snp_pos_None(self):
        snps = SNPs()
        snps._snps = self.create_snp_df(
            rsid=["rs3094315"], chrom=["1"], pos=[1], genotype=["AA"]
        )
        self.assertFalse(snps.detect_build())

    def test_assembly(self):
        s = SNPs("tests/input/GRCh38.csv")
        self.assertEqual(s.assembly, "GRCh38")

    def test_assembly_no_snps(self):
        for snps in self.empty_snps():
            self.assertFalse(snps.assembly)

    def test_build(self):
        s = SNPs("tests/input/NCBI36.csv")
        self.assertEqual(s.build, 36)
        self.assertEqual(s.assembly, "NCBI36")

    def test_build_detected_no_snps(self):
        for snps in self.empty_snps():
            self.assertFalse(snps.build_detected)

    def test_build_detected_PAR_snps(self):
<<<<<<< HEAD
        if (
            not os.getenv("DOWNLOADS_ENABLED")
            or os.getenv("DOWNLOADS_ENABLED") == "true"
        ):
            snps = SNPs("tests/input/GRCh37_PAR.csv", assign_par_snps=True)
            self.assertEqual(snps.build, 37)
            self.assertTrue(snps.build_detected)
=======
        snps = self.load_assign_PAR_SNPs("tests/input/GRCh37_PAR.csv")
        self.assertEqual(snps.build, 37)
        self.assertTrue(snps.build_detected)
        pd.testing.assert_frame_equal(
            snps.snps, self.snps_GRCh37_PAR(), check_exact=True
        )
>>>>>>> 5a1a6bf7

    def test_build_no_snps(self):
        for snps in self.empty_snps():
            self.assertFalse(snps.build)

    def test_chromosomes(self):
        s = SNPs("tests/input/chromosomes.csv")
        self.assertListEqual(s.chromosomes, ["1", "2", "3", "5", "PAR", "MT"])

    def test_chromosomes_no_snps(self):
        for snps in self.empty_snps():
            self.assertFalse(snps.chromosomes)

    def test_chromosomes_summary(self):
        s = SNPs("tests/input/chromosomes.csv")
        self.assertEqual(s.chromosomes_summary, "1-3, 5, PAR, MT")

    def test_chromosomes_summary_no_snps(self):
        for snps in self.empty_snps():
            self.assertFalse(snps.chromosomes_summary)

    def test_deduplicate_false(self):
        snps = SNPs("tests/input/duplicate_rsids.csv", deduplicate=False)

        result = self.create_snp_df(
            rsid=["rs1", "rs1", "rs1"],
            chrom=["1", "1", "1"],
            pos=[101, 102, 103],
            genotype=["AA", "CC", "GG"],
        )
        pd.testing.assert_frame_equal(snps.snps, result, check_exact=True)

    def test_duplicate_rsids(self):
        snps = SNPs("tests/input/duplicate_rsids.csv")
        result = self.create_snp_df(
            rsid=["rs1"], chrom=["1"], pos=[101], genotype=["AA"]
        )
        duplicate_snps = self.create_snp_df(
            rsid=["rs1", "rs1"], chrom=["1", "1"], pos=[102, 103], genotype=["CC", "GG"]
        )
        pd.testing.assert_frame_equal(snps.snps, result, check_exact=True)
        pd.testing.assert_frame_equal(
            snps.duplicate_snps, duplicate_snps, check_exact=True
        )

    def test_empty_dataframe(self):
        for snps in self.empty_snps():
            self.assertListEqual(
                list(snps.snps.columns.values), ["chrom", "pos", "genotype"]
            )
            self.assertEqual(snps.snps.index.name, "rsid")

    def test_get_assembly_None(self):
        snps = SNPs()
        self.assertFalse(snps.get_assembly())

    def test_get_summary(self):
        s = SNPs("tests/input/GRCh38.csv")
        self.assertDictEqual(
            s.get_summary(),
            {
                "source": "generic",
                "assembly": "GRCh38",
                "build": 38,
                "build_detected": True,
                "snp_count": 4,
                "chromosomes": "1, 3",
                "sex": "",
            },
        )

    def test_get_summary_no_snps(self):
        for snps in self.empty_snps():
            self.assertFalse(snps.get_summary())

    def test_heterozygous_snps(self):
        s = SNPs("tests/input/generic.csv")
        pd.testing.assert_frame_equal(
            s.heterozygous_snps(),
            self.create_snp_df(
                rsid=["rs6", "rs7", "rs8"],
                chrom=["1", "1", "1"],
                pos=[106, 107, 108],
                genotype=["GC", "TC", "AT"],
            ),
            check_exact=True,
        )

    def test_is_valid_False(self):
        for snps in self.empty_snps():
            self.assertFalse(snps.is_valid())

    def test_is_valid_True(self):
        s = SNPs("tests/input/generic.csv")
        self.assertTrue(s.is_valid())

    def test_not_null_snps(self):
        s = SNPs("tests/input/generic.csv")
        snps = self.generic_snps()
        snps.drop("rs5", inplace=True)
        pd.testing.assert_frame_equal(s.not_null_snps(), snps, check_exact=True)

    def test_only_detect_source(self):
        s = SNPs("tests/input/generic.csv", only_detect_source=True)
        self.assertEqual(s.source, "generic")
        self.assertEqual(s.snp_count, 0)

    def _run_remap_test(self, f, mappings):
        if self.downloads_enabled:
            f()
        else:
            mock = Mock(return_value=mappings)
            with patch("snps.resources.Resources.get_assembly_mapping_data", mock):
                f()

    def test_remap_snps_36_to_37(self):
        def f():
            s = SNPs("tests/input/NCBI36.csv")
            chromosomes_remapped, chromosomes_not_remapped = s.remap_snps(37)
            self.assertEqual(s.build, 37)
            self.assertEqual(s.assembly, "GRCh37")
            self.assertEqual(len(chromosomes_remapped), 2)
            self.assertEqual(len(chromosomes_not_remapped), 0)
            pd.testing.assert_frame_equal(s.snps, self.snps_GRCh37(), check_exact=True)

        self._run_remap_test(f, self.NCBI36_GRCh37())

    def test_remap_snps_36_to_37_multiprocessing(self):
        def f():
            s = SNPs("tests/input/NCBI36.csv", parallelize=True)
            chromosomes_remapped, chromosomes_not_remapped = s.remap_snps(37)
            self.assertEqual(s.build, 37)
            self.assertEqual(s.assembly, "GRCh37")
            self.assertEqual(len(chromosomes_remapped), 2)
            self.assertEqual(len(chromosomes_not_remapped), 0)
            pd.testing.assert_frame_equal(s.snps, self.snps_GRCh37(), check_exact=True)

        self._run_remap_test(f, self.NCBI36_GRCh37())

    def test_remap_snps_37_to_36(self):
        def f():
            s = SNPs("tests/input/GRCh37.csv")
            chromosomes_remapped, chromosomes_not_remapped = s.remap_snps(36)
            self.assertEqual(s.build, 36)
            self.assertEqual(s.assembly, "NCBI36")
            self.assertEqual(len(chromosomes_remapped), 2)
            self.assertEqual(len(chromosomes_not_remapped), 0)
            pd.testing.assert_frame_equal(s.snps, self.snps_NCBI36(), check_exact=True)

        self._run_remap_test(f, self.GRCh37_NCBI36())

    def test_remap_snps_37_to_38(self):
        def f():
            s = SNPs("tests/input/GRCh37.csv")
            chromosomes_remapped, chromosomes_not_remapped = s.remap_snps(38)
            self.assertEqual(s.build, 38)
            self.assertEqual(s.assembly, "GRCh38")
            self.assertEqual(len(chromosomes_remapped), 2)
            self.assertEqual(len(chromosomes_not_remapped), 0)
            pd.testing.assert_frame_equal(s.snps, self.snps_GRCh38(), check_exact=True)

        self._run_remap_test(f, self.GRCh37_GRCh38())

    def test_remap_snps_37_to_38_with_PAR_SNP(self):
<<<<<<< HEAD
        if (
            not os.getenv("DOWNLOADS_ENABLED")
            or os.getenv("DOWNLOADS_ENABLED") == "true"
        ):
            s = SNPs("tests/input/GRCh37_PAR.csv", assign_par_snps=True)
=======
        def f():
            s = self.load_assign_PAR_SNPs("tests/input/GRCh37_PAR.csv")
>>>>>>> 5a1a6bf7
            self.assertEqual(s.snp_count, 4)
            chromosomes_remapped, chromosomes_not_remapped = s.remap_snps(38)
            self.assertEqual(s.build, 38)
            self.assertEqual(s.assembly, "GRCh38")
            self.assertEqual(len(chromosomes_remapped), 2)
            self.assertEqual(len(chromosomes_not_remapped), 1)
            self.assertEqual(s.snp_count, 3)
            pd.testing.assert_frame_equal(
                s.snps, self.snps_GRCh38_PAR(), check_exact=True
            )

        self._run_remap_test(f, self.GRCh37_GRCh38_PAR())

    def test_remap_snps_37_to_37(self):
        s = SNPs("tests/input/GRCh37.csv")
        chromosomes_remapped, chromosomes_not_remapped = s.remap_snps(37)
        self.assertEqual(s.build, 37)
        self.assertEqual(s.assembly, "GRCh37")
        self.assertEqual(len(chromosomes_remapped), 0)
        self.assertEqual(len(chromosomes_not_remapped), 2)
        pd.testing.assert_frame_equal(s.snps, self.snps_GRCh37(), check_exact=True)

    def test_remap_snps_invalid_assembly(self):
        s = SNPs("tests/input/GRCh37.csv")
        chromosomes_remapped, chromosomes_not_remapped = s.remap_snps(-1)
        self.assertEqual(s.build, 37)
        self.assertEqual(s.assembly, "GRCh37")
        self.assertEqual(len(chromosomes_remapped), 0)
        self.assertEqual(len(chromosomes_not_remapped), 2)

    def test_remap_snps_no_snps(self):
        s = SNPs()
        chromosomes_remapped, chromosomes_not_remapped = s.remap_snps(38)
        self.assertFalse(s.build)
        self.assertEqual(len(chromosomes_remapped), 0)
        self.assertEqual(len(chromosomes_not_remapped), 0)

    def test_save_snps_buffer(self):
        s = SNPs("tests/input/generic.csv")
        out = io.StringIO()
        s.save_snps(out)
        self.assertTrue(out.read().startswith("# Generated by snps"))

    def test_save_snps_no_snps(self):
        s = SNPs()
        self.assertFalse(s.save_snps())

    def test_save_snps_no_snps_vcf(self):
        s = SNPs()
        self.assertFalse(s.save_snps(vcf=True))

    def test_save_snps_source(self):
        s = SNPs("tests/input/GRCh38.csv")
        self.assertEqual(os.path.relpath(s.save_snps()), "output/generic_GRCh38.csv")
        snps = SNPs("output/generic_GRCh38.csv")
        pd.testing.assert_frame_equal(snps.snps, self.snps_GRCh38(), check_exact=True)

    def test_sex_Female_X_chrom(self):
        s = self.simulate_snps(
            chrom="X", pos_start=1, pos_max=155270560, pos_step=10000, genotype="AC"
        )
        self.assertEqual(s.sex, "Female")

    def test_sex_Female_Y_chrom(self):
        s = self.simulate_snps(
            chrom="Y", pos_start=1, pos_max=59373566, pos_step=10000, null_snp_step=1
        )
        self.assertEqual(s.sex, "Female")

    def test_sex_Male_X_chrom(self):
        s = self.simulate_snps(
            chrom="X", pos_start=1, pos_max=155270560, pos_step=10000, genotype="AA"
        )
        self.assertEqual(s.snp_count, 15528)
        s._deduplicate_XY_chrom()
        self.assertEqual(s.snp_count, 15528)
        self.assertEqual(len(s.discrepant_XY_snps), 0)
        self.assertEqual(s.sex, "Male")

    def test_sex_Male_X_chrom_discrepant_XY_snps(self):
        s = self.simulate_snps(
            chrom="X", pos_start=1, pos_max=155270560, pos_step=10000, genotype="AA"
        )
        self.assertEqual(s.snp_count, 15528)
        s._snps.loc["rs8001", "genotype"] = "AC"
        s._deduplicate_XY_chrom()
        self.assertEqual(s.snp_count, 15527)
        result = self.create_snp_df(
            rsid=["rs8001"], chrom=["X"], pos=[80000001], genotype=["AC"]
        )
        pd.testing.assert_frame_equal(s.discrepant_XY_snps, result, check_exact=True)
        self.assertEqual(s.sex, "Male")

    def test_sex_Male_Y_chrom(self):
        s = self.simulate_snps(chrom="Y", pos_start=1, pos_max=59373566, pos_step=10000)
        self.assertEqual(s.sex, "Male")

    def test_sex_not_determined(self):
        s = self.simulate_snps(
            chrom="1", pos_start=1, pos_max=249250621, pos_step=10000
        )
        self.assertEqual(s.sex, "")

    def test_sex_no_snps(self):
        for snps in self.empty_snps():
            self.assertFalse(snps.sex)

    def test_source(self):
        s = SNPs("tests/input/generic.csv")
        self.assertEqual(s.source, "generic")

    def test_source_no_snps(self):
        for snps in self.empty_snps():
            self.assertFalse(snps.source)

    def test_snp_count(self):
        s = SNPs("tests/input/NCBI36.csv")
        self.assertEqual(s.snp_count, 4)

    def test_snp_count_no_snps(self):
        for snps in self.empty_snps():
            self.assertFalse(snps.snp_count)
            self.assertTrue(snps.snps.empty)<|MERGE_RESOLUTION|>--- conflicted
+++ resolved
@@ -75,22 +75,12 @@
             self.assertFalse(snps.build_detected)
 
     def test_build_detected_PAR_snps(self):
-<<<<<<< HEAD
-        if (
-            not os.getenv("DOWNLOADS_ENABLED")
-            or os.getenv("DOWNLOADS_ENABLED") == "true"
-        ):
-            snps = SNPs("tests/input/GRCh37_PAR.csv", assign_par_snps=True)
-            self.assertEqual(snps.build, 37)
-            self.assertTrue(snps.build_detected)
-=======
         snps = self.load_assign_PAR_SNPs("tests/input/GRCh37_PAR.csv")
         self.assertEqual(snps.build, 37)
         self.assertTrue(snps.build_detected)
         pd.testing.assert_frame_equal(
             snps.snps, self.snps_GRCh37_PAR(), check_exact=True
         )
->>>>>>> 5a1a6bf7
 
     def test_build_no_snps(self):
         for snps in self.empty_snps():
@@ -255,16 +245,8 @@
         self._run_remap_test(f, self.GRCh37_GRCh38())
 
     def test_remap_snps_37_to_38_with_PAR_SNP(self):
-<<<<<<< HEAD
-        if (
-            not os.getenv("DOWNLOADS_ENABLED")
-            or os.getenv("DOWNLOADS_ENABLED") == "true"
-        ):
-            s = SNPs("tests/input/GRCh37_PAR.csv", assign_par_snps=True)
-=======
         def f():
             s = self.load_assign_PAR_SNPs("tests/input/GRCh37_PAR.csv")
->>>>>>> 5a1a6bf7
             self.assertEqual(s.snp_count, 4)
             chromosomes_remapped, chromosomes_not_remapped = s.remap_snps(38)
             self.assertEqual(s.build, 38)
