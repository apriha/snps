""" Class for downloading and loading required external resources.

References
----------
1. International Human Genome Sequencing Consortium. Initial sequencing and
   analysis of the human genome. Nature. 2001 Feb 15;409(6822):860-921.
   http://dx.doi.org/10.1038/35057062
2. hg19 (GRCh37): Hiram Clawson, Brooke Rhead, Pauline Fujita, Ann Zweig, Katrina
   Learned, Donna Karolchik and Robert Kuhn, https://genome.ucsc.edu/cgi-bin/hgGateway?db=hg19
3. Yates et. al. (doi:10.1093/bioinformatics/btu613),
   `<http://europepmc.org/search/?query=DOI:10.1093/bioinformatics/btu613>`_
4. Zerbino et. al. (doi.org/10.1093/nar/gkx1098), https://doi.org/10.1093/nar/gkx1098

"""

"""
BSD 3-Clause License

Copyright (c) 2019, Andrew Riha
All rights reserved.

Redistribution and use in source and binary forms, with or without
modification, are permitted provided that the following conditions are met:

1. Redistributions of source code must retain the above copyright notice, this
   list of conditions and the following disclaimer.

2. Redistributions in binary form must reproduce the above copyright notice,
   this list of conditions and the following disclaimer in the documentation
   and/or other materials provided with the distribution.

3. Neither the name of the copyright holder nor the names of its
   contributors may be used to endorse or promote products derived from
   this software without specific prior written permission.

THIS SOFTWARE IS PROVIDED BY THE COPYRIGHT HOLDERS AND CONTRIBUTORS "AS IS"
AND ANY EXPRESS OR IMPLIED WARRANTIES, INCLUDING, BUT NOT LIMITED TO, THE
IMPLIED WARRANTIES OF MERCHANTABILITY AND FITNESS FOR A PARTICULAR PURPOSE ARE
DISCLAIMED. IN NO EVENT SHALL THE COPYRIGHT HOLDER OR CONTRIBUTORS BE LIABLE
FOR ANY DIRECT, INDIRECT, INCIDENTAL, SPECIAL, EXEMPLARY, OR CONSEQUENTIAL
DAMAGES (INCLUDING, BUT NOT LIMITED TO, PROCUREMENT OF SUBSTITUTE GOODS OR
SERVICES; LOSS OF USE, DATA, OR PROFITS; OR BUSINESS INTERRUPTION) HOWEVER
CAUSED AND ON ANY THEORY OF LIABILITY, WHETHER IN CONTRACT, STRICT LIABILITY,
OR TORT (INCLUDING NEGLIGENCE OR OTHERWISE) ARISING IN ANY WAY OUT OF THE USE
OF THIS SOFTWARE, EVEN IF ADVISED OF THE POSSIBILITY OF SUCH DAMAGE.

"""

import gzip
import hashlib
import itertools
import json
import logging
import os
import socket
import tarfile
import tempfile
import urllib.error
import urllib.request
import zipfile

from atomicwrites import atomic_write
import numpy as np
import pandas as pd

from snps.ensembl import EnsemblRestClient
from snps.utils import create_dir, Singleton

logger = logging.getLogger(__name__)


class Resources(metaclass=Singleton):
    """Object used to manage resources required by `snps`."""

    def __init__(self, resources_dir="resources"):
        """Initialize a ``Resources`` object.

        Parameters
        ----------
        resources_dir : str
            name / path of resources directory
        """
        self._resources_dir = os.path.abspath(resources_dir)
        self._ensembl_rest_client = EnsemblRestClient()
        self._init_resource_attributes()

    def _init_resource_attributes(self):
        self._reference_sequences = {}
        self._gsa_rsid_map = None
        self._gsa_chrpos_map = None
        self._dbsnp_151_37_reverse = None
        self._opensnp_datadump_filenames = []

    def get_reference_sequences(
        self,
        assembly="GRCh37",
        chroms=(
            "1",
            "2",
            "3",
            "4",
            "5",
            "6",
            "7",
            "8",
            "9",
            "10",
            "11",
            "12",
            "13",
            "14",
            "15",
            "16",
            "17",
            "18",
            "19",
            "20",
            "21",
            "22",
            "X",
            "Y",
            "MT",
        ),
    ):
        """Get Homo sapiens reference sequences for `chroms` of `assembly`.

        Notes
        -----
        This function can download over 800MB of data for each assembly.

        Parameters
        ----------
        assembly : {'NCBI36', 'GRCh37', 'GRCh38'}
            reference sequence assembly
        chroms : list of str
            reference sequence chromosomes

        Returns
        -------
        dict
            dict of ReferenceSequence, else {}
        """
        valid_assemblies = ["NCBI36", "GRCh37", "GRCh38"]

        if assembly not in valid_assemblies:
            logger.warning("Invalid assembly")
            return {}

        if not self._reference_chroms_available(assembly, chroms):
            self._reference_sequences[assembly] = self._create_reference_sequences(
                *self._get_paths_reference_sequences(assembly=assembly, chroms=chroms)
            )

        return self._reference_sequences[assembly]

    def _reference_chroms_available(self, assembly, chroms):
        if assembly in self._reference_sequences:
            for chrom in chroms:
                if chrom not in self._reference_sequences[assembly]:
                    return False
            return True
        else:
            return False

    def get_assembly_mapping_data(self, source_assembly, target_assembly):
        """Get assembly mapping data.

        Parameters
        ----------
        source_assembly : {'NCBI36', 'GRCh37', 'GRCh38'}
            assembly to remap from
        target_assembly : {'NCBI36', 'GRCh37', 'GRCh38'}
            assembly to remap to

        Returns
        -------
        dict
            dict of json assembly mapping data if loading was successful, else {}
        """
        return self._load_assembly_mapping_data(
            self._get_path_assembly_mapping_data(source_assembly, target_assembly)
        )

    def download_example_datasets(self):
        """Download example datasets from `openSNP <https://opensnp.org>`_.

        Per openSNP, "the data is donated into the public domain using `CC0 1.0
        <http://creativecommons.org/publicdomain/zero/1.0/>`_."

        Returns
        -------
        paths : list of str or empty str
            paths to example datasets

        References
        ----------
        1. Greshake B, Bayer PE, Rausch H, Reda J (2014), "openSNP-A Crowdsourced Web Resource
           for Personal Genomics," PLOS ONE, 9(3): e89204,
           https://doi.org/10.1371/journal.pone.0089204
        """
        paths = []
        paths.append(
            self._download_file(
                "https://opensnp.org/data/662.23andme.340",
                "662.23andme.340.txt.gz",
                compress=True,
            )
        )
        paths.append(
            self._download_file(
                "https://opensnp.org/data/662.ftdna-illumina.341",
                "662.ftdna-illumina.341.csv.gz",
                compress=True,
            )
        )

        return paths

    def get_all_resources(self):
        """Get / download all resources used throughout `snps`.

        Notes
        -----
        This function does not download reference sequences and the openSNP datadump,
        due to their large sizes.

        Returns
        -------
        dict
            dict of resources
        """
        resources = {}
        for source, target in itertools.permutations(["NCBI36", "GRCh37", "GRCh38"], 2):
            resources[source + "_" + target] = self.get_assembly_mapping_data(
                source, target
            )
        resources["gsa_resources"] = self.get_gsa_resources()
        return resources

    def get_all_reference_sequences(self, **kwargs):
        """Get Homo sapiens reference sequences for Builds 36, 37, and 38 from Ensembl.

        Notes
        -----
        This function can download over 2.5GB of data.

        Returns
        -------
        dict
            dict of ReferenceSequence, else {}
        """
        for assembly in ("NCBI36", "GRCh37", "GRCh38"):
            self.get_reference_sequences(assembly=assembly, **kwargs)
        return self._reference_sequences

    def get_gsa_resources(self):
        """Get resources for reading Global Screening Array files.

        https://support.illumina.com/downloads/infinium-global-screening-array-v2-0-product-files.html

        Returns
        -------
        dict
        """

        return {
            "rsid_map": self.get_gsa_rsid(),
            "chrpos_map": self.get_gsa_chrpos(),
<<<<<<< HEAD
        }

    def get_dbsnp_151_37_reverse(self):
        """Get pandas series of RSIDs that are on the reference reverse (-) strand in dbSNP 151 and lower

        Returns
        -------
        dict
=======
            "dbsnp_151_37_reverse": self.get_dbsnp_151_37_reverse(),
        }

    def get_dbsnp_151_37_reverse(self):
        """Get and load RSIDs that are on the reference reverse (-) strand in dbSNP 151 and lower.

        Returns
        -------
        pandas.DataFrame

        References
        ----------
        1. Sherry ST, Ward MH, Kholodov M, Baker J, Phan L, Smigielski EM, Sirotkin K.
           dbSNP: the NCBI database of genetic variation. Nucleic Acids Res. 2001 Jan 1;
           29(1):308-11.
        2. Database of Single Nucleotide Polymorphisms (dbSNP). Bethesda (MD): National Center
           for Biotechnology Information, National Library of Medicine. (dbSNP Build ID: 151).
           Available from: http://www.ncbi.nlm.nih.gov/SNP/
>>>>>>> 431d0c62
        """
        if self._dbsnp_151_37_reverse is None:
            # download the file from the cloud, if not done already
            dbsnp_rev_path = self._download_file(
                "https://sano-public.s3.eu-west-2.amazonaws.com/dbsnp151.b37.snps_reverse.txt.gz",
                "dbsnp_151_37_reverse.txt.gz",
<<<<<<< HEAD
            )

            # load into pandas
            rsids = pd.read_csv(
                dbsnp_rev_path,
                sep=" ",
                header=None,  # dont infer header as there isn't one
                names=(
                    "dbsnp151revrsid",
                    "dbsnp151freqa",
                    "dbsnp151freqt",
                    "dbsnp151freqc",
                    "dbsnp151freqg",
                ),
                dtype={
                    "dbsnp151revrsid": "string",
                    "dbsnp151freqa": "double",
                    "dbsnp151freqt": "double",
                    "dbsnp151freqc": "double",
                    "dbsnp151freqg": "double",
                },
                engine="c",  # force c engine for performance
                comment="#",  # skip the first row
            )

=======
            )

            # load into pandas
            rsids = pd.read_csv(
                dbsnp_rev_path,
                sep=" ",
                header=None,  # dont infer header as there isn't one
                names=(
                    "dbsnp151revrsid",
                    "dbsnp151freqa",
                    "dbsnp151freqt",
                    "dbsnp151freqc",
                    "dbsnp151freqg",
                ),
                dtype={
                    "dbsnp151revrsid": "string",
                    "dbsnp151freqa": "double",
                    "dbsnp151freqt": "double",
                    "dbsnp151freqc": "double",
                    "dbsnp151freqg": "double",
                },
                engine="c",  # force c engine for performance
                comment="#",  # skip the first row
            )

>>>>>>> 431d0c62
            # store in memory so we don't have to load again
            self._dbsnp_151_37_reverse = rsids

        return self._dbsnp_151_37_reverse

    def get_opensnp_datadump_filenames(self):
        """Get filenames internal to the `openSNP <https://opensnp.org>`_ datadump zip.

        Per openSNP, "the data is donated into the public domain using `CC0 1.0
        <http://creativecommons.org/publicdomain/zero/1.0/>`_."

        Notes
        -----
        This function can download over 27GB of data. If the download is not successful,
        try using a different tool like `wget` or `curl` to download the file and move it
        to the resources directory (see `_get_path_opensnp_datadump`).

        Returns
        -------
        filenames : list of str
            filenames internal to the openSNP datadump

        References
        ----------
        1. Greshake B, Bayer PE, Rausch H, Reda J (2014), "openSNP-A Crowdsourced Web Resource
           for Personal Genomics," PLOS ONE, 9(3): e89204,
           https://doi.org/10.1371/journal.pone.0089204
        """
        if not self._opensnp_datadump_filenames:
            self._opensnp_datadump_filenames = self._get_opensnp_datadump_filenames(
                self._get_path_opensnp_datadump()
            )
        return self._opensnp_datadump_filenames

    def load_opensnp_datadump_file(self, filename):
        """Load the specified file from the openSNP datadump.

        Per openSNP, "the data is donated into the public domain using `CC0 1.0
        <http://creativecommons.org/publicdomain/zero/1.0/>`_."

        Parameters
        ----------
        filename : str
            filename internal to the openSNP datadump

        Returns
        -------
        bytes
            content of specified file internal to the openSNP datadump

        References
        ----------
        1. Greshake B, Bayer PE, Rausch H, Reda J (2014), "openSNP-A Crowdsourced Web Resource
           for Personal Genomics," PLOS ONE, 9(3): e89204,
           https://doi.org/10.1371/journal.pone.0089204
        """
        if self._get_path_opensnp_datadump():
            with zipfile.ZipFile(self._get_path_opensnp_datadump()) as z:
                with z.open(filename, "r") as f:
                    return f.read()
        else:
            return bytes()

    @staticmethod
    def _get_opensnp_datadump_filenames(filename):
        """Get list of filenames internal to the openSNP datadump zip.

        Parameters
        ----------
        filename : str
            path to openSNP datadump

        Returns
        -------
        filenames : list of str
            filenames internal to the openSNP datadump
        """
        if filename:
            with zipfile.ZipFile(filename) as z:
                return z.namelist()
        else:
            return []

    @staticmethod
    def _write_data_to_gzip(f, data):
        """Write `data` to `f` in `gzip` format.

        Parameters
        ----------
        f : file object opened with `mode="wb"`
        data : `bytes` object
        """
        with gzip.open(f, "wb") as f_gzip:
            f_gzip.write(data)

    @staticmethod
    def _load_assembly_mapping_data(filename):
        """Load assembly mapping data.

        Parameters
        ----------
        filename : str
            path to compressed archive with assembly mapping data

        Returns
        -------
        assembly_mapping_data : dict
            dict of assembly maps

        Notes
        -----
        Keys of returned dict are chromosomes and values are the corresponding assembly map.
        """
        assembly_mapping_data = {}

        with tarfile.open(filename, "r") as tar:
            # http://stackoverflow.com/a/2018576
            for member in tar.getmembers():
                if ".json" in member.name:
                    with tar.extractfile(member) as tar_file:
                        tar_bytes = tar_file.read()
                    # https://stackoverflow.com/a/42683509/4727627
                    assembly_mapping_data[member.name.split(".")[0]] = json.loads(
                        tar_bytes.decode("utf-8")
                    )

        return assembly_mapping_data

    def _get_paths_reference_sequences(
        self, sub_dir="fasta", assembly="GRCh37", chroms=()
    ):
        """Get local paths to Homo sapiens reference sequences from Ensembl.

        Notes
        -----
        This function can download over 800MB of data for each assembly.

        Parameters
        ----------
        sub_dir : str
            directory under resources to store reference sequence data
        assembly : {'NCBI36', 'GRCh37', 'GRCh38'}
            reference sequence assembly
        chroms : list of str
            reference sequence chromosomes

        Returns
        -------
        assembly : str
            reference sequence assembly
        chroms : list of str
            reference sequence chromosomes
        urls : list of str
            urls to Ensembl reference sequences
        paths : list of str
            paths to local reference sequences

        References
        ----------
        1. Daniel R. Zerbino, Premanand Achuthan, Wasiu Akanni, M. Ridwan Amode,
           Daniel Barrell, Jyothish Bhai, Konstantinos Billis, Carla Cummins, Astrid Gall,
           Carlos García Giro´n, Laurent Gil, Leo Gordon, Leanne Haggerty, Erin Haskell,
           Thibaut Hourlier, Osagie G. Izuogu, Sophie H. Janacek, Thomas Juettemann,
           Jimmy Kiang To, Matthew R. Laird, Ilias Lavidas, Zhicheng Liu, Jane E. Loveland,
           Thomas Maurel, William McLaren, Benjamin Moore, Jonathan Mudge, Daniel N. Murphy,
           Victoria Newman, Michael Nuhn, Denye Ogeh, Chuang Kee Ong, Anne Parker,
           Mateus Patricio, Harpreet Singh Riat, Helen Schuilenburg, Dan Sheppard,
           Helen Sparrow, Kieron Taylor, Anja Thormann, Alessandro Vullo, Brandon Walts,
           Amonida Zadissa, Adam Frankish, Sarah E. Hunt, Myrto Kostadima, Nicholas Langridge,
           Fergal J. Martin, Matthieu Muffato, Emily Perry, Magali Ruffier, Dan M. Staines,
           Stephen J. Trevanion, Bronwen L. Aken, Fiona Cunningham, Andrew Yates, Paul Flicek
           Ensembl 2018.
           PubMed PMID: 29155950.
           doi:10.1093/nar/gkx1098
        2. NCBI 36, Oct 2005, Ensembl release 54, Database version: 54.36p
        3. GRCh37.p13 (Genome Reference Consortium Human Reference 37),
           INSDC Assembly GCA_000001405.14, Feb 2009, Ensembl GRCh37 release 96, Database
           version: 96.37
        4. GRCh38.p12 (Genome Reference Consortium Human Build 38),
           INSDC Assembly GCA_000001405.27, Dec 2013, Ensembl release 96, Database
           version: 96.38
        """
        release = ""

        # https://www.biostars.org/p/374149/#374219
        if assembly == "GRCh37":
            base = "ftp://ftp.ensembl.org/pub/grch37/release-96/fasta/homo_sapiens/dna/"
        elif assembly == "NCBI36":
            base = "ftp://ftp.ensembl.org/pub/release-54/fasta/homo_sapiens/dna/"
            release = "54."
        elif assembly == "GRCh38":
            base = "ftp://ftp.ensembl.org/pub/release-96/fasta/homo_sapiens/dna/"
        else:
            return ("", [], [], [])

        filenames = [
            f"Homo_sapiens.{assembly}.{release}dna.chromosome.{chrom}.fa.gz"
            for chrom in chroms
        ]

        urls = [f"{base}{filename}" for filename in filenames]

        local_filenames = [
            f"{sub_dir}{os.sep}{assembly}{os.sep}{filename}" for filename in filenames
        ]

        return (
            assembly,
            chroms,
            urls,
            list(map(self._download_file, urls, local_filenames)),
        )

    def _create_reference_sequences(self, assembly, chroms, urls, paths):
        # https://samtools.github.io/hts-specs/VCFv4.2.pdf
        seqs = {}

        for i, path in enumerate(paths):
            if not path:
                continue

            d = {}
            d["ID"] = chroms[i]
            d["url"] = urls[i]
            d["path"] = os.path.relpath(path)
            d["assembly"] = assembly
            d["species"] = "Homo sapiens"
            d["taxonomy"] = "x"
            seqs[chroms[i]] = ReferenceSequence(**d)

        return seqs

    def _get_path_assembly_mapping_data(
        self, source_assembly, target_assembly, retries=10
    ):
        """Get local path to assembly mapping data, downloading if necessary.

        Parameters
        ----------
        source_assembly : {'NCBI36', 'GRCh37', 'GRCh38'}
            assembly to remap from
        target_assembly : {'NCBI36', 'GRCh37', 'GRCh38'}
            assembly to remap to
        retries : int
            number of retries per chromosome to download assembly mapping data

        Returns
        -------
        str
            path to <source_assembly>_<target_assembly>.tar.gz

        References
        ----------
        1. Ensembl, Assembly Information Endpoint,
           https://rest.ensembl.org/documentation/info/assembly_info
        2. Ensembl, Assembly Map Endpoint,
           http://rest.ensembl.org/documentation/info/assembly_map

        """

        if not create_dir(self._resources_dir):
            return ""

        chroms = [str(i) for i in range(1, 23)]
        chroms.extend(["X", "Y", "MT"])

        assembly_mapping_data = source_assembly + "_" + target_assembly
        destination = os.path.join(
            self._resources_dir, assembly_mapping_data + ".tar.gz"
        )

        if not os.path.exists(destination):
            logger.info(f"Downloading {os.path.relpath(destination)}")

            self._download_assembly_mapping_data(
                destination, chroms, source_assembly, target_assembly, retries
            )

        return destination

    def _download_assembly_mapping_data(
        self, destination, chroms, source_assembly, target_assembly, retries
    ):
        with atomic_write(destination, mode="wb", overwrite=True) as f:
            with tarfile.open(fileobj=f, mode="w:gz") as out_tar:
                for chrom in chroms:
                    file = chrom + ".json"

                    map_endpoint = (
                        f"/map/human/{source_assembly}/{chrom}/{target_assembly}?"
                    )

                    # get assembly mapping data
                    response = None
                    retry = 0
                    while response is None and retry < retries:
                        response = self._ensembl_rest_client.perform_rest_action(
                            map_endpoint
                        )
                        retry += 1

                    if response is not None:
                        # open temp file, save json response to file, close temp file
                        with tempfile.NamedTemporaryFile(
                            delete=False, mode="w"
                        ) as f_tmp:
                            json.dump(response, f_tmp)

                        # add temp file to archive
                        out_tar.add(f_tmp.name, arcname=file)

                        # remove temp file
                        os.remove(f_tmp.name)

    def get_gsa_rsid(self):
<<<<<<< HEAD
=======
        """Get and load GSA RSID map.

        https://support.illumina.com/downloads/infinium-global-screening-array-v2-0-product-files.html

        Returns
        -------
        pandas.DataFrame
        """
>>>>>>> 431d0c62
        if self._gsa_rsid_map is None:
            # download the file from the cloud, if not done already
            rsid_path = self._download_file(
                "https://sano-public.s3.eu-west-2.amazonaws.com/gsa_rsid_map.txt.gz",
                "gsa_rsid_map.txt.gz",
            )
            # load into pandas
            rsids = pd.read_csv(
                rsid_path,
                sep=r"\s+",  # whitespace separators
                header=0,  # dont infer header as there isn't one
                names=("gsaname_rsid", "gsarsid"),
                dtype={"gsaname_rsid": "string", "gsarsid": "string"},
                engine="c",  # force c engine for performance
            )
            self._gsa_rsid_map = rsids
        return self._gsa_rsid_map

    def get_gsa_chrpos(self):
<<<<<<< HEAD
=======
        """Get and load GSA chromosome position map.

        https://support.illumina.com/downloads/infinium-global-screening-array-v2-0-product-files.html

        Returns
        -------
        pandas.DataFrame
        """
>>>>>>> 431d0c62
        if self._gsa_chrpos_map is None:
            # download the file from the cloud, if not done already
            chrpos_path = self._download_file(
                "https://sano-public.s3.eu-west-2.amazonaws.com/gsa_chrpos_map.txt.gz",
                "gsa_chrpos_map.txt.gz",
            )
            # load into pandas

            chrpos = pd.read_csv(
                chrpos_path,
                sep=r"\s+",  # whitespace separators
                header=0,  # dont infer header as there isn't one
                names=("gsaname_chrpos", "gsachr", "gsapos", "gsacm"),
                dtype={
                    "gsaname_chrpos": "string",
                    "gsachr": "category",
                    "gsapos": "uint32",
                    "gsacm": "double",
                },
                engine="c",  # force c engine for performance
            )

            self._gsa_chrpos_map = chrpos
        return self._gsa_chrpos_map

    def _get_path_opensnp_datadump(self):
        return self._download_file(
            "https://opensnp.org/data/zip/opensnp_datadump.current.zip",
            "opensnp_datadump.current.zip",
        )

    def _download_file(self, url, filename, compress=False, timeout=30):
        """Download a file to the resources folder.

        Download data from `url`, save as `filename`, and optionally compress with gzip.

        Parameters
        ----------
        url : str
            URL to download data from
        filename : str
            name of file to save; if compress, ensure '.gz' is appended
        compress : bool
            compress with gzip
        timeout : int
            seconds for timeout of download request

        Returns
        -------
        str
            path to downloaded file, empty str if error
        """
        if compress and filename[-3:] != ".gz":
            filename += ".gz"

        destination = os.path.join(self._resources_dir, filename)

        if not create_dir(os.path.dirname(destination)):
            return ""

        if not os.path.exists(destination):
            try:
                # get file if it hasn't already been downloaded
                # http://stackoverflow.com/a/7244263
                with urllib.request.urlopen(
                    url, timeout=timeout
                ) as response, atomic_write(
                    destination, mode="wb", overwrite=True
                ) as f:
                    self._print_download_msg(destination)
                    data = response.read()  # a `bytes` object

                    if compress:
                        self._write_data_to_gzip(f, data)
                    else:
                        f.write(data)
            except urllib.error.URLError as err:
                logger.warning(err)
                destination = ""
                # try HTTP if an FTP error occurred
                if "ftp://" in url:
                    destination = self._download_file(
                        url.replace("ftp://", "http://"),
                        filename,
                        compress=compress,
                        timeout=timeout,
                    )
            except socket.timeout:
                logger.warning(f"Timeout downloading {url}")
                destination = ""
            except FileExistsError:
                # if the file exists, another process has created it while it was
                # being downloaded
                # in such a case, the other copy is identical, so ignore this error
                pass

        return destination

    @staticmethod
    def _print_download_msg(path):
        """Print download message.

        Parameters
        ----------
        path : str
            path to file being downloaded
        """
        logger.info(f"Downloading {os.path.relpath(path)}")


class ReferenceSequence:
    """Object used to represent and interact with a reference sequence."""

    def __init__(self, ID="", url="", path="", assembly="", species="", taxonomy=""):
        """Initialize a ``ReferenceSequence`` object.

        Parameters
        ----------
        ID : str
            reference sequence chromosome
        url : str
            url to Ensembl reference sequence
        path : str
            path to local reference sequence
        assembly : str
            reference sequence assembly (e.g., "GRCh37")
        species : str
            reference sequence species
        taxonomy : str
            reference sequence taxonomy

        References
        ----------
        1. The Variant Call Format (VCF) Version 4.2 Specification, 8 Mar 2019,
           https://samtools.github.io/hts-specs/VCFv4.2.pdf
        """
        self._ID = ID
        self._url = url
        self._path = path
        self._assembly = assembly
        self._species = species
        self._taxonomy = taxonomy
        self._sequence = np.array([], dtype=np.uint8)
        self._md5 = ""
        self._start = 0
        self._end = 0
        self._length = 0

    def __repr__(self):
        return f"ReferenceSequence(assembly={self._assembly!r}, ID={self._ID!r})"

    @property
    def ID(self):
        """Get reference sequence chromosome.

        Returns
        -------
        str
        """
        return self._ID

    @property
    def chrom(self):
        """Get reference sequence chromosome.

        Returns
        -------
        str
        """
        return self._ID

    @property
    def url(self):
        """Get URL to Ensembl reference sequence.

        Returns
        -------
        str
        """
        return self._url

    @property
    def path(self):
        """Get path to local reference sequence.

        Returns
        -------
        str
        """
        return self._path

    @property
    def assembly(self):
        """Get reference sequence assembly.

        Returns
        -------
        str
        """
        return self._assembly

    @property
    def build(self):
        """Get reference sequence build.

        Returns
        -------
        str
            e.g., "B37"
        """
        return f"B{self._assembly[-2:]}"

    @property
    def species(self):
        """Get reference sequence species.

        Returns
        -------
        str
        """
        return self._species

    @property
    def taxonomy(self):
        """Get reference sequence taxonomy.

        Returns
        -------
        str
        """
        return self._taxonomy

    @property
    def sequence(self):
        """Get reference sequence.

        Returns
        -------
        np.array(dtype=np.uint8)
        """
        self._load_sequence()
        return self._sequence

    @property
    def md5(self):
        """Get reference sequence MD5 hash.

        Returns
        -------
        str
        """
        self._load_sequence()
        return self._md5

    @property
    def start(self):
        """Get reference sequence start position (1-based).

        Returns
        -------
        int
        """
        self._load_sequence()
        return self._start

    @property
    def end(self):
        """Get reference sequence end position (1-based).

        Returns
        -------
        int
        """
        self._load_sequence()
        return self._end

    @property
    def length(self):
        """Get reference sequence length.

        Returns
        -------
        int
        """
        self._load_sequence()
        return self._sequence.size

    def clear(self):
        """Clear reference sequence."""
        self._sequence = np.array([], dtype=np.uint8)
        self._md5 = ""
        self._start = 0
        self._end = 0
        self._length = 0

    def _load_sequence(self):
        if not self._sequence.size:
            # decompress and read file
            with gzip.open(self._path, "rb") as f:
                data = f.read()

            # convert bytes to str
            data = str(data, encoding="utf-8", errors="strict")

            data = data.splitlines()

            self._start, self._end = self._parse_first_line(data[0])

            # convert str (FASTA sequence) to bytes
            data = bytearray("".join(data[1:]), encoding="utf-8", errors="strict")

            # get MD5 of FASTA sequence
            self._md5 = hashlib.md5(data).hexdigest()

            # store FASTA sequence as `np.uint8` array
            self._sequence = np.array(data, dtype=np.uint8)

    def _parse_first_line(self, first_line):
        items = first_line.split(":")
        return (
            int(items[items.index(self._ID) + 1]),
            int(items[items.index(self._ID) + 2]),
        )<|MERGE_RESOLUTION|>--- conflicted
+++ resolved
@@ -266,16 +266,6 @@
         return {
             "rsid_map": self.get_gsa_rsid(),
             "chrpos_map": self.get_gsa_chrpos(),
-<<<<<<< HEAD
-        }
-
-    def get_dbsnp_151_37_reverse(self):
-        """Get pandas series of RSIDs that are on the reference reverse (-) strand in dbSNP 151 and lower
-
-        Returns
-        -------
-        dict
-=======
             "dbsnp_151_37_reverse": self.get_dbsnp_151_37_reverse(),
         }
 
@@ -294,14 +284,12 @@
         2. Database of Single Nucleotide Polymorphisms (dbSNP). Bethesda (MD): National Center
            for Biotechnology Information, National Library of Medicine. (dbSNP Build ID: 151).
            Available from: http://www.ncbi.nlm.nih.gov/SNP/
->>>>>>> 431d0c62
         """
         if self._dbsnp_151_37_reverse is None:
             # download the file from the cloud, if not done already
             dbsnp_rev_path = self._download_file(
                 "https://sano-public.s3.eu-west-2.amazonaws.com/dbsnp151.b37.snps_reverse.txt.gz",
                 "dbsnp_151_37_reverse.txt.gz",
-<<<<<<< HEAD
             )
 
             # load into pandas
@@ -327,33 +315,6 @@
                 comment="#",  # skip the first row
             )
 
-=======
-            )
-
-            # load into pandas
-            rsids = pd.read_csv(
-                dbsnp_rev_path,
-                sep=" ",
-                header=None,  # dont infer header as there isn't one
-                names=(
-                    "dbsnp151revrsid",
-                    "dbsnp151freqa",
-                    "dbsnp151freqt",
-                    "dbsnp151freqc",
-                    "dbsnp151freqg",
-                ),
-                dtype={
-                    "dbsnp151revrsid": "string",
-                    "dbsnp151freqa": "double",
-                    "dbsnp151freqt": "double",
-                    "dbsnp151freqc": "double",
-                    "dbsnp151freqg": "double",
-                },
-                engine="c",  # force c engine for performance
-                comment="#",  # skip the first row
-            )
-
->>>>>>> 431d0c62
             # store in memory so we don't have to load again
             self._dbsnp_151_37_reverse = rsids
 
@@ -669,8 +630,6 @@
                         os.remove(f_tmp.name)
 
     def get_gsa_rsid(self):
-<<<<<<< HEAD
-=======
         """Get and load GSA RSID map.
 
         https://support.illumina.com/downloads/infinium-global-screening-array-v2-0-product-files.html
@@ -679,7 +638,6 @@
         -------
         pandas.DataFrame
         """
->>>>>>> 431d0c62
         if self._gsa_rsid_map is None:
             # download the file from the cloud, if not done already
             rsid_path = self._download_file(
@@ -699,8 +657,6 @@
         return self._gsa_rsid_map
 
     def get_gsa_chrpos(self):
-<<<<<<< HEAD
-=======
         """Get and load GSA chromosome position map.
 
         https://support.illumina.com/downloads/infinium-global-screening-array-v2-0-product-files.html
@@ -709,7 +665,6 @@
         -------
         pandas.DataFrame
         """
->>>>>>> 431d0c62
         if self._gsa_chrpos_map is None:
             # download the file from the cloud, if not done already
             chrpos_path = self._download_file(
