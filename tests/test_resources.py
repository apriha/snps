"""
BSD 3-Clause License

Copyright (c) 2019, Andrew Riha
All rights reserved.

Redistribution and use in source and binary forms, with or without
modification, are permitted provided that the following conditions are met:

1. Redistributions of source code must retain the above copyright notice, this
   list of conditions and the following disclaimer.

2. Redistributions in binary form must reproduce the above copyright notice,
   this list of conditions and the following disclaimer in the documentation
   and/or other materials provided with the distribution.

3. Neither the name of the copyright holder nor the names of its
   contributors may be used to endorse or promote products derived from
   this software without specific prior written permission.

THIS SOFTWARE IS PROVIDED BY THE COPYRIGHT HOLDERS AND CONTRIBUTORS "AS IS"
AND ANY EXPRESS OR IMPLIED WARRANTIES, INCLUDING, BUT NOT LIMITED TO, THE
IMPLIED WARRANTIES OF MERCHANTABILITY AND FITNESS FOR A PARTICULAR PURPOSE ARE
DISCLAIMED. IN NO EVENT SHALL THE COPYRIGHT HOLDER OR CONTRIBUTORS BE LIABLE
FOR ANY DIRECT, INDIRECT, INCIDENTAL, SPECIAL, EXEMPLARY, OR CONSEQUENTIAL
DAMAGES (INCLUDING, BUT NOT LIMITED TO, PROCUREMENT OF SUBSTITUTE GOODS OR
SERVICES; LOSS OF USE, DATA, OR PROFITS; OR BUSINESS INTERRUPTION) HOWEVER
CAUSED AND ON ANY THEORY OF LIABILITY, WHETHER IN CONTRACT, STRICT LIABILITY,
OR TORT (INCLUDING NEGLIGENCE OR OTHERWISE) ARISING IN ANY WAY OUT OF THE USE
OF THIS SOFTWARE, EVEN IF ADVISED OF THE POSSIBILITY OF SUCH DAMAGE.

"""

import gzip
import os
import socket
import tempfile
<<<<<<< HEAD
from unittest.mock import Mock, patch
import urllib.error
=======
from unittest.mock import Mock, mock_open, patch
>>>>>>> 71a88814
import warnings
import zipfile

from atomicwrites import atomic_write
import numpy as np
import pandas as pd

from snps import SNPs
from snps.resources import Resources, ReferenceSequence
from snps.utils import gzip_file
from tests import BaseSNPsTestCase


class TestResources(BaseSNPsTestCase):
    def setUp(self):
        self.del_output_dir_helper()

    def _reset_resource(self):
        self.resource._reference_sequences = {}
        self.resource._gsa_resources = {}
        self.resource._opensnp_datadump_filenames = []

    def run(self, result=None):
        # set resources directory based on if downloads are being performed
        # https://stackoverflow.com/a/11180583

        self.resource = Resources()
        self._reset_resource()
        if self.downloads_enabled:
            self.resource._resources_dir = "resources"
            super().run(result)
        else:
            # use a temporary directory for test resource data
            with tempfile.TemporaryDirectory() as tmpdir:
                self.resource._resources_dir = tmpdir
                super().run(result)
                self.resource._resources_dir = "resources"

    def test_get_assembly_mapping_data(self):
        def f():
            effects = [{"mappings": []} for _ in range(1, 26)]
            for k, v in self.NCBI36_GRCh37().items():
                effects[int(k) - 1] = v
            mock = Mock(side_effect=effects)
            with patch("snps.ensembl.EnsemblRestClient.perform_rest_action", mock):
                return self.resource.get_assembly_mapping_data("NCBI36", "GRCh37")

        assembly_mapping_data = (
            self.resource.get_assembly_mapping_data("NCBI36", "GRCh37")
            if self.downloads_enabled
            else f()
        )

        self.assertEqual(len(assembly_mapping_data), 25)

    def test_get_gsa_resources(self):
        def f():
            # mock download of test data for each resource
            self._generate_test_gsa_resources()
            # load test resources saved to `tmpdir`
            return self.resource.get_gsa_resources()

        gsa_resources = (
            self.resource.get_gsa_resources() if self.downloads_enabled else f()
        )

        self.assertEqual(len(gsa_resources["rsid_map"]), 618541)
        self.assertEqual(len(gsa_resources["chrpos_map"]), 665609)

    def _generate_test_gsa_resources(self):
        s = "Name\tRsID\n"
        for i in range(1, 618541):
            s += "rs{}\trs{}\n".format(i, i)
        mock = mock_open(read_data=gzip.compress(s.encode()))
        with patch("urllib.request.urlopen", mock):
            self.resource._get_path_gsa_rsid_map()

        s = "Name\tChr\tMapInfo\tdeCODE(cM)\n"
        for i in range(1, 665609):
            s += "rs{}\t1\t{}\t0.0000\n".format(i, i)

        mock = mock_open(read_data=gzip.compress(s.encode()))
        with patch("urllib.request.urlopen", mock):
            self.resource._get_path_gsa_chrpos_map()

    def test_get_all_resources(self):
        def f():
            # mock download of test data for each resource
            self._generate_test_gsa_resources()

            # generate test data for permutations of remapping data
            effects = [{"mappings": []} for _ in range(1, 26)]
            for k, v in self.NCBI36_GRCh37().items():
                effects[int(k) - 1] = v
            mock = Mock(side_effect=effects * 6)
            with patch("snps.ensembl.EnsemblRestClient.perform_rest_action", mock):
                return self.resource.get_all_resources()

        resources = self.resource.get_all_resources() if self.downloads_enabled else f()

        for k, v in resources.items():
            self.assertGreater(len(v), 0)

    def test_download_example_datasets(self):
        def f():
            with patch("urllib.request.urlopen", mock_open(read_data=b"")):
                return self.resource.download_example_datasets()

        paths = (
            self.resource.download_example_datasets() if self.downloads_enabled else f()
        )

        for path in paths:
            if not path or not os.path.exists(path):
                warnings.warn("Example dataset(s) not currently available")
                return

    def test_get_paths_reference_sequences_invalid_assembly(self):
        assembly, chroms, urls, paths = self.resource._get_paths_reference_sequences(
            assembly="36"
        )
        self.assertFalse(assembly)
        self.assertFalse(chroms)
        self.assertFalse(urls)
        self.assertFalse(paths)

    def run_reference_sequences_test(self, f, assembly="GRCh37"):
        if self.downloads_enabled:
            f()
        else:
            s = ">MT dna:chromosome chromosome:{}:MT:1:16569:1 REF\n".format(assembly)
            for i in range(276):
                s += "A" * 60
                s += "\n"
            s += "A" * 9
            s += "\n"
            with patch(
                "urllib.request.urlopen", mock_open(read_data=gzip.compress(s.encode()))
            ):
                f()

    def run_create_reference_sequences_test(self, assembly_expect, url_expect):
        def f():
            (
                assembly,
                chroms,
                urls,
                paths,
            ) = self.resource._get_paths_reference_sequences(
                assembly=assembly_expect, chroms=["MT"]
            )
            seqs = self.resource._create_reference_sequences(
                assembly, chroms, urls, paths
            )
            self.assertEqual(len(seqs), 1)
            self.assertEqual(
                seqs["MT"].__repr__(),
                "ReferenceSequence(assembly='{}', ID='MT')".format(assembly_expect),
            )
            self.assertEqual(seqs["MT"].ID, "MT")
            self.assertEqual(seqs["MT"].chrom, "MT")
            self.assertEqual(seqs["MT"].url, "{}".format(url_expect))
            self.assertEqual(
                seqs["MT"].path,
                os.path.relpath(
                    "{}".format(
                        os.path.join(
                            self.resource._resources_dir,
                            "fasta",
                            assembly_expect,
                            os.path.basename(url_expect),
                        )
                    )
                ),
            )
            self.assertTrue(os.path.exists(seqs["MT"].path))
            self.assertEqual(seqs["MT"].assembly, assembly_expect)
            self.assertEqual(seqs["MT"].build, "B{}".format(assembly_expect[-2:]))
            self.assertEqual(seqs["MT"].species, "Homo sapiens")
            self.assertEqual(seqs["MT"].taxonomy, "x")

        self.run_reference_sequences_test(f, assembly_expect)

    def test_create_reference_sequences_NCBI36(self):
        self.run_create_reference_sequences_test(
            "NCBI36",
            "ftp://ftp.ensembl.org/pub/release-54/fasta/homo_sapiens/dna/Homo_sapiens.NCBI36.54.dna.chromosome.MT.fa.gz",
        )

    def test_create_reference_sequences_GRCh37(self):
        self.run_create_reference_sequences_test(
            "GRCh37",
            "ftp://ftp.ensembl.org/pub/grch37/release-96/fasta/homo_sapiens/dna/Homo_sapiens.GRCh37.dna.chromosome.MT.fa.gz",
        )

    def test_create_reference_sequences_GRCh38(self):
        self.run_create_reference_sequences_test(
            "GRCh38",
            "ftp://ftp.ensembl.org/pub/release-96/fasta/homo_sapiens/dna/Homo_sapiens.GRCh38.dna.chromosome.MT.fa.gz",
        )

    def test_create_reference_sequences_invalid_path(self):
        def f():
            (
                assembly,
                chroms,
                urls,
                paths,
            ) = self.resource._get_paths_reference_sequences(
                assembly="GRCh37", chroms=["MT"]
            )
            paths[0] = ""
            seqs = self.resource._create_reference_sequences(
                assembly, chroms, urls, paths
            )
            self.assertEqual(len(seqs), 0)

        self.run_reference_sequences_test(f)

    def test_download_file_socket_timeout(self):
        mock = Mock(side_effect=socket.timeout)
        with patch("urllib.request.urlopen", mock):
            path = self.resource._download_file("http://url", "test.txt")
        self.assertEqual(path, "")

    def test_download_file_URL_error(self):
        mock = Mock(side_effect=urllib.error.URLError("test error"))
        with patch("urllib.request.urlopen", mock):
            path1 = self.resource._download_file("http://url", "test.txt")
            path2 = self.resource._download_file("ftp://url", "test.txt")
        self.assertEqual(path1, "")
        self.assertEqual(path2, "")

    def test_get_reference_sequences(self):
        def f():
            seqs = self.resource.get_reference_sequences(chroms=["MT"])
            self.assertEqual(len(seqs), 1)
            self.assertEqual(
                seqs["MT"].__repr__(), "ReferenceSequence(assembly='GRCh37', ID='MT')"
            )
            self.assertEqual(seqs["MT"].ID, "MT")
            self.assertEqual(seqs["MT"].chrom, "MT")
            self.assertEqual(
                seqs["MT"].url,
                "ftp://ftp.ensembl.org/pub/grch37/release-96/fasta/homo_sapiens/dna/Homo_sapiens.GRCh37.dna.chromosome.MT.fa.gz",
            )
            self.assertEqual(
                seqs["MT"].path,
                os.path.relpath(
                    "{}".format(
                        os.path.join(
                            self.resource._resources_dir,
                            "fasta",
                            "GRCh37",
                            "Homo_sapiens.GRCh37.dna.chromosome.MT.fa.gz",
                        )
                    )
                ),
            )
            self.assertTrue(os.path.exists(seqs["MT"].path))
            self.assertEqual(seqs["MT"].assembly, "GRCh37")
            self.assertEqual(seqs["MT"].build, "B37")
            self.assertEqual(seqs["MT"].species, "Homo sapiens")
            self.assertEqual(seqs["MT"].taxonomy, "x")

        self.run_reference_sequences_test(f)

    def test_get_all_reference_sequences(self):
        def f():
            seqs = self.resource.get_all_reference_sequences(chroms=["MT"])
            self.assertEqual(len(seqs), 3)
            self.assertEqual(len(seqs["NCBI36"]), 1)
            self.assertEqual(
                seqs["NCBI36"]["MT"].path,
                os.path.relpath(
                    os.path.join(
                        self.resource._resources_dir,
                        "fasta",
                        "NCBI36",
                        "Homo_sapiens.NCBI36.54.dna.chromosome.MT.fa.gz",
                    )
                ),
            )
            self.assertEqual(len(seqs["GRCh37"]), 1)
            self.assertEqual(
                seqs["GRCh37"]["MT"].path,
                os.path.relpath(
                    os.path.join(
                        self.resource._resources_dir,
                        "fasta",
                        "GRCh37",
                        "Homo_sapiens.GRCh37.dna.chromosome.MT.fa.gz",
                    )
                ),
            )
            self.assertEqual(len(seqs["GRCh38"]), 1)
            self.assertEqual(
                seqs["GRCh38"]["MT"].path,
                os.path.relpath(
                    os.path.join(
                        self.resource._resources_dir,
                        "fasta",
                        "GRCh38",
                        "Homo_sapiens.GRCh38.dna.chromosome.MT.fa.gz",
                    )
                ),
            )

        self.run_reference_sequences_test(f)

    def test_get_reference_sequences_invalid_assembly(self):
        seqs = self.resource.get_reference_sequences(assembly="36")
        self.assertEqual(len(seqs), 0)

    def test_get_reference_sequences_chrom_not_available(self):
        def f():
            self.resource.get_reference_sequences(chroms=["MT"])
            del self.resource._reference_sequences["GRCh37"]["MT"]
            seqs = self.resource.get_reference_sequences(chroms=["MT"])
            self.assertEqual(len(seqs), 1)
            self.assertEqual(
                seqs["MT"].__repr__(), "ReferenceSequence(assembly='GRCh37', ID='MT')"
            )
            self.assertEqual(seqs["MT"].ID, "MT")
            self.assertEqual(seqs["MT"].chrom, "MT")
            self.assertEqual(
                seqs["MT"].url,
                "ftp://ftp.ensembl.org/pub/grch37/release-96/fasta/homo_sapiens/dna/Homo_sapiens.GRCh37.dna.chromosome.MT.fa.gz",
            )
            self.assertEqual(
                seqs["MT"].path,
                os.path.relpath(
                    os.path.join(
                        self.resource._resources_dir,
                        "fasta",
                        "GRCh37",
                        "Homo_sapiens.GRCh37.dna.chromosome.MT.fa.gz",
                    )
                ),
            )
            self.assertTrue(os.path.exists(seqs["MT"].path))
            self.assertEqual(seqs["MT"].assembly, "GRCh37")
            self.assertEqual(seqs["MT"].build, "B37")
            self.assertEqual(seqs["MT"].species, "Homo sapiens")
            self.assertEqual(seqs["MT"].taxonomy, "x")

        self.run_reference_sequences_test(f)

    def run_reference_sequence_load_sequence_test(self, hash):
        def f():
            seqs = self.resource.get_reference_sequences(chroms=["MT"])
            self.assertEqual(len(seqs["MT"].sequence), 16569)
            self.assertEqual(seqs["MT"].md5, hash)
            self.assertEqual(seqs["MT"].start, 1)
            self.assertEqual(seqs["MT"].end, 16569)
            self.assertEqual(seqs["MT"].length, 16569)

            seqs["MT"].clear()
            self.assertEqual(seqs["MT"]._sequence.size, 0)
            self.assertEqual(seqs["MT"]._md5, "")
            self.assertEqual(seqs["MT"]._start, 0)
            self.assertEqual(seqs["MT"]._end, 0)
            self.assertEqual(seqs["MT"]._length, 0)

            self.assertEqual(len(seqs["MT"].sequence), 16569)
            self.assertEqual(seqs["MT"].md5, hash)
            self.assertEqual(seqs["MT"].start, 1)
            self.assertEqual(seqs["MT"].end, 16569)
            self.assertEqual(seqs["MT"].length, 16569)

        self.run_reference_sequences_test(f)

    def test_reference_sequence_load_sequence(self):
        if self.downloads_enabled:
            self.run_reference_sequence_load_sequence_test(
                "c68f52674c9fb33aef52dcf399755519"
            )
        else:
            self.run_reference_sequence_load_sequence_test(
                "d432324413a21aa9247321c56c300ad3"
            )

    def test_reference_sequence_generic_load_sequence(self):
        with tempfile.TemporaryDirectory() as tmpdir:
            dest = os.path.join(tmpdir, "generic.fa.gz")
            gzip_file("tests/input/generic.fa", dest)

            seq = ReferenceSequence(ID="1", path=dest)
            self.assertEqual(seq.ID, "1")
            self.assertEqual(seq.chrom, "1")
            self.assertEqual(seq.path, dest)
            np.testing.assert_array_equal(
                seq.sequence,
                np.array(
                    bytearray(
                        "NNNNNNNNNNNNNNNNNNNNNNNNNNNNNNNNNNNNNNNNNNNNNNNNNNNNNNNNNNNNNNNNNNNNNNNNNNNNNNNNNNNNNNNNNNNNNNNNNNNNAGGCCGGACNNNNNNNN",
                        encoding="utf-8",
                        errors="strict",
                    ),
                    dtype=np.uint8,
                ),
            )
            self.assertListEqual(
                list("AGGCCGGAC"), list(map(chr, seq.sequence[100:109]))
            )
            self.assertEqual(seq.md5, "6ac6176535ad0e38aba2d05d786c39b6")
            self.assertEqual(seq.start, 1)
            self.assertEqual(seq.end, 117)
            self.assertEqual(seq.length, 117)

    def test_get_opensnp_datadump_filenames(self):
        with tempfile.TemporaryDirectory() as tmpdir:
            # temporarily set resources dir to tests
            self.resource._resources_dir = tmpdir

            # write test openSNP datadump zip
            with atomic_write(
                os.path.join(tmpdir, "opensnp_datadump.current.zip"),
                mode="wb",
                overwrite=True,
            ) as f:
                with zipfile.ZipFile(f, "w") as f_zip:
                    f_zip.write("tests/input/generic.csv", arcname="generic1.csv")
                    f_zip.write("tests/input/generic.csv", arcname="generic2.csv")

            filenames = self.resource.get_opensnp_datadump_filenames()

            self.assertListEqual(filenames, ["generic1.csv", "generic2.csv"])

            self.resource._resources_dir = "resources"

    def test_load_opensnp_datadump_file(self):
        with tempfile.TemporaryDirectory() as tmpdir:
            # temporarily set resources dir to tests
            self.resource._resources_dir = tmpdir

            # write test openSNP datadump zip
            with atomic_write(
                os.path.join(tmpdir, "opensnp_datadump.current.zip"),
                mode="wb",
                overwrite=True,
            ) as f:
                with zipfile.ZipFile(f, "w") as f_zip:
                    f_zip.write("tests/input/generic.csv", arcname="generic1.csv")
                    f_zip.write("tests/input/generic.csv", arcname="generic2.csv")

            snps1 = SNPs(self.resource.load_opensnp_datadump_file("generic1.csv"))
            snps2 = SNPs(self.resource.load_opensnp_datadump_file("generic2.csv"))

            pd.testing.assert_frame_equal(
                snps1.snps, self.generic_snps(), check_exact=True
            )
            pd.testing.assert_frame_equal(
                snps2.snps, self.generic_snps(), check_exact=True
            )

            self.resource._resources_dir = "resources"<|MERGE_RESOLUTION|>--- conflicted
+++ resolved
@@ -35,12 +35,8 @@
 import os
 import socket
 import tempfile
-<<<<<<< HEAD
-from unittest.mock import Mock, patch
+from unittest.mock import Mock, mock_open, patch
 import urllib.error
-=======
-from unittest.mock import Mock, mock_open, patch
->>>>>>> 71a88814
 import warnings
 import zipfile
 
