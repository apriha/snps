--- conflicted
+++ resolved
@@ -102,7 +102,9 @@
         pd.testing.assert_frame_equal(s.snps, self.generic_snps())
 
     def test_snps_23andme_zip(self):
-        with atomic_write("tests/input/23andme.txt.zip", mode="wb", overwrite=True) as f:
+        with atomic_write(
+            "tests/input/23andme.txt.zip", mode="wb", overwrite=True
+        ) as f:
             with zipfile.ZipFile(f, "w") as f_zip:
                 # https://stackoverflow.com/a/16104667
                 f_zip.write("tests/input/23andme.txt", arcname="23andme.txt")
@@ -202,7 +204,21 @@
         assert s.source == "vcf"
         pd.testing.assert_frame_equal(s.snps, self.generic_snps())
 
-<<<<<<< HEAD
+    def test_snps_vcf_gz(self):
+        # https://samtools.github.io/hts-specs/VCFv4.2.pdf
+        # this tests for homozygous snps, heterozygous snps, multiallelic snps,
+        # phased snps, and snps with missing rsID
+        with open("tests/input/testvcf.vcf", "rb") as f_in:
+            with atomic_write(
+                "tests/input/testvcf.vcf.gz", mode="wb", overwrite=True
+            ) as f_out:
+                with gzip.open(f_out, "wb") as f_gzip:
+                    shutil.copyfileobj(f_in, f_gzip)
+
+        s = SNPs("tests/input/testvcf.vcf.gz")
+        assert s.source == "vcf"
+        pd.testing.assert_frame_equal(s.snps, self.generic_snps())
+
     def test_snps_unannotated_vcf(self):
         # https://samtools.github.io/hts-specs/VCFv4.2.pdf
         # this tests for homozygous snps, heterozygous snps, multiallelic snps,
@@ -231,12 +247,6 @@
         pd.testing.assert_frame_equal(df.snps, self.generic_snps().loc[rsids])
 
     def test_snps_vcf_buffer_gz(self):
-=======
-    def test_snps_vcf_gz(self):
-        # https://samtools.github.io/hts-specs/VCFv4.2.pdf
-        # this tests for homozygous snps, heterozygous snps, multiallelic snps,
-        # phased snps, and snps with missing rsID
->>>>>>> 4e128e87
         with open("tests/input/testvcf.vcf", "rb") as f_in:
             with atomic_write(
                 "tests/input/testvcf.vcf.gz", mode="wb", overwrite=True
@@ -244,7 +254,6 @@
                 with gzip.open(f_out, "wb") as f_gzip:
                     shutil.copyfileobj(f_in, f_gzip)
 
-<<<<<<< HEAD
         with open("tests/input/testvcf.vcf.gz", "rb") as f:
             data = f.read()
             s = SNPs(data)
@@ -274,12 +283,6 @@
         assert s.source == "vcf"
         pd.testing.assert_frame_equal(s.snps, self.generic_snps().loc[rsids])
 
-=======
-        s = SNPs("tests/input/testvcf.vcf.gz")
-        assert s.source == "vcf"
-        pd.testing.assert_frame_equal(s.snps, self.generic_snps())
-
->>>>>>> 4e128e87
     def test_source_lineage_file(self):
         sc = SNPsCollection("tests/input/GRCh37.csv")
         assert sc.source == "generic"
@@ -375,7 +378,9 @@
         assert s.sex == "Male"
 
     def test_sex_not_determined(self):
-        s = self.simulate_snps(chrom="1", pos_start=1, pos_max=249250621, pos_step=10000)
+        s = self.simulate_snps(
+            chrom="1", pos_start=1, pos_max=249250621, pos_step=10000
+        )
         assert s.sex == ""
 
     def test_discrepant_positions(self):
@@ -718,7 +723,10 @@
         pd.testing.assert_frame_equal(s.snps, self.snps_GRCh38())
 
     def test_remap_snps_37_to_38_with_PAR_SNP(self):
-        if not os.getenv("DOWNLOADS_ENABLED") or os.getenv("DOWNLOADS_ENABLED") == "true":
+        if (
+            not os.getenv("DOWNLOADS_ENABLED")
+            or os.getenv("DOWNLOADS_ENABLED") == "true"
+        ):
             s = SNPs("tests/input/GRCh37_PAR.csv")
             assert s.snp_count == 3
             chromosomes_remapped, chromosomes_not_remapped = s.remap_snps(38)
