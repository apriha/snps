--- conflicted
+++ resolved
@@ -258,37 +258,9 @@
             f.seek(0)
         return first_line, comments, data
 
-<<<<<<< HEAD
     def _detect_build_from_comments(self, comments, source):
-        comments = comments.lower()
-        if "build 37" in comments:
-            return 37
-        elif "build 36" in comments:
-            return 36
-
-        # allow more variations for VCF
+        # if its a VCF parse these properly
         if source == "vcf":
-            if "https://pypi.org/project/snps/" in comments:  # remove `snps` version
-                comments = f"{comments[: comments.find('snps v')]}{comments[comments.find('https://pypi.org/project/snps/'):]}"
-            if "hg19" in comments:
-                return 37
-            elif "ncbi36" in comments:
-                return 36
-            elif "grch38" in comments:
-                return 38
-            elif "build 38" in comments:
-                return 38
-            elif "b37" in comments:
-                return 37
-            elif "hg38" in comments:
-                return 38
-            elif "b38" in comments:
-                return 38
-        return 0
-=======
-    def _detect_build_from_comments(self, comments):
-        # if its a VCF parse these properly
-        if "##contig" in comments:
             for line in comments.split("\n"):
                 line = line.strip()
                 if not line:
@@ -348,7 +320,6 @@
                 return 38  # length of chromosome 1
             else:
                 return 0
->>>>>>> 50bc3f5c
 
     def _handle_bytes_data(self, file, include_data=False):
         compression = "infer"
@@ -567,11 +538,7 @@
                     na_values="--",
                     names=["rsid", "chrom", "pos", "genotype"],
                     index_col=0,
-<<<<<<< HEAD
                     dtype=NORMALIZED_DTYPES,
-=======
-                    dtype={"rsid": object, "chrom": object, "pos": np.int64},
->>>>>>> 50bc3f5c
                     compression=None,  # already decompressed
                 )
 
@@ -602,17 +569,7 @@
                 na_values="-",
                 names=["rsid", "chrom", "pos", "allele1", "allele2"],
                 index_col=0,
-<<<<<<< HEAD
                 dtype=TWO_ALLELE_DTYPES,
-=======
-                dtype={
-                    "rsid": object,
-                    "chrom": object,
-                    "pos": np.int64,
-                    "allele1": object,
-                    "allele2": object,
-                },
->>>>>>> 50bc3f5c
                 compression=compression,
             )
 
@@ -645,45 +602,6 @@
         """
 
         def parser():
-<<<<<<< HEAD
-            try:
-                df = pd.read_csv(
-                    file,
-                    comment="#",
-                    header=0,
-                    sep="\t",
-                    na_values=0,
-                    names=["rsid", "chrom", "pos", "allele1", "allele2"],
-                    index_col=0,
-                    dtype=TWO_ALLELE_DTYPES,
-                    compression=compression,
-                )
-            except ValueError:
-                if isinstance(file, io.BytesIO):
-                    file.seek(0)
-
-                # read files with multiple separators
-                df = pd.read_csv(
-                    file,
-                    comment="#",
-                    header=0,
-                    sep=r"\s+|\t+|\s+\t+|\t+\s+",  # https://stackoverflow.com/a/41320761
-                    engine="python",
-                    na_values=0,
-                    names=["rsid", "chrom", "pos", "allele1", "allele2"],
-                    index_col=0,
-                    dtype=TWO_ALLELE_DTYPES,
-                    compression=compression,
-                )
-=======
-            dtype = {
-                "rsid": object,
-                "chrom": object,
-                "pos": np.int64,
-                "allele1": object,
-                "allele2": object,
-            }
-            names = ["rsid", "chrom", "pos", "allele1", "allele2"]
             # read files with multiple separators
             df = pd.read_csv(
                 file,
@@ -691,12 +609,11 @@
                 header=0,
                 delim_whitespace=True,  # https://stackoverflow.com/a/41320761
                 na_values=0,
-                names=names,
+                names=["rsid", "chrom", "pos", "allele1", "allele2"],
                 index_col=0,
-                dtype=dtype,
+                dtype=TWO_ALLELE_DTYPES,
                 compression=compression,
             )
->>>>>>> 50bc3f5c
 
             # create genotype column from allele columns
             df["genotype"] = df["allele1"] + df["allele2"]
@@ -803,13 +720,8 @@
 
         return self.read_helper("LivingDNA", parser)
 
-<<<<<<< HEAD
     def read_mapmygenome(self, file, compression, header):
         """ Read and parse Mapmygenome file.
-=======
-    def read_mapmygenome(self, file, compression):
-        """Read and parse Mapmygenome file.
->>>>>>> 50bc3f5c
 
         https://mapmygenome.in
 
@@ -935,16 +847,6 @@
             def map_row(row):
                 snp_name = row["SNP Name"]
 
-<<<<<<< HEAD
-            df["rsid"] = df["SNP Name"].apply(map_rsids)
-            df["chrom"] = df["SNP Name"].apply(map_chr)
-            df["pos"] = df["SNP Name"].apply(map_pos)
-            df["genotype"] = df[f"Allele1 - {strand}"] + df[f"Allele2 - {strand}"]
-            df.dropna(subset=["rsid", "chrom", "pos"], inplace=True)
-
-            df = df.astype(NORMALIZED_DTYPES)
-            df = df[["rsid", "chrom", "pos", "genotype"]]
-=======
                 rsid = rsid_map.get(snp_name, snp_name)
 
                 if "Chr" in row and row["Chr"]:
@@ -988,10 +890,9 @@
             df.dropna(subset=["rsid", "chrom", "pos"], inplace=True)
 
             # convert each row into desired structure
-            df = df.astype({"chrom": object, "pos": np.int64, "genotype": object})
+            df = df.astype({"chrom": object, "pos": np.uint32, "genotype": object})
 
             # reindex for the new identifiers
->>>>>>> 50bc3f5c
             df.set_index(["rsid"], inplace=True)
 
             return (df,)
@@ -1049,7 +950,7 @@
         """
         dtype = {
             "Chr": object,
-            "Position": np.int64,
+            "Position": np.uint32,
             "Allele1 - Plus": object,
             "Allele2 - Plus": object,
         }
@@ -1070,18 +971,13 @@
         dict
             result of `read_helper`
         """
-<<<<<<< HEAD
-        dtype = {"Chr": object, "Position": np.uint32}
-        return self._read_gsa_helper(file, "Sano", "Forward", dtype, na_values="-")
-=======
         dtype = {
             "Chr": object,
-            "Position": np.int64,
+            "Position": np.uint32,
             "Allele1 - Forward": object,
             "Allele2 - Forward": object,
         }
         return self._read_gsa_helper(file, "Sano", "Forward", dtype, na_values="-",)
->>>>>>> 50bc3f5c
 
     def read_dnaland(self, file, compression):
         """Read and parse DNA.land files.
@@ -1116,13 +1012,9 @@
         return self.read_helper("DNA.Land", parser)
 
     def read_snps_csv(self, file, comments, compression):
-<<<<<<< HEAD
         """ Read and parse CSV file generated by ``snps``.
 
         https://pypi.org/project/snps/
-=======
-        """Read and parse CSV file generated by `snps`.
->>>>>>> 50bc3f5c
 
         Parameters
         ----------
