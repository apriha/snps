""" Class for downloading and loading required external resources.

References
----------
1. International Human Genome Sequencing Consortium. Initial sequencing and
   analysis of the human genome. Nature. 2001 Feb 15;409(6822):860-921.
   http://dx.doi.org/10.1038/35057062
2. hg19 (GRCh37): Hiram Clawson, Brooke Rhead, Pauline Fujita, Ann Zweig, Katrina
   Learned, Donna Karolchik and Robert Kuhn, https://genome.ucsc.edu/cgi-bin/hgGateway?db=hg19
3. Yates et. al. (doi:10.1093/bioinformatics/btu613),
   `<http://europepmc.org/search/?query=DOI:10.1093/bioinformatics/btu613>`_
4. Zerbino et. al. (doi.org/10.1093/nar/gkx1098), https://doi.org/10.1093/nar/gkx1098

"""

"""
BSD 3-Clause License

Copyright (c) 2019, Andrew Riha
All rights reserved.

Redistribution and use in source and binary forms, with or without
modification, are permitted provided that the following conditions are met:

1. Redistributions of source code must retain the above copyright notice, this
   list of conditions and the following disclaimer.

2. Redistributions in binary form must reproduce the above copyright notice,
   this list of conditions and the following disclaimer in the documentation
   and/or other materials provided with the distribution.

3. Neither the name of the copyright holder nor the names of its
   contributors may be used to endorse or promote products derived from
   this software without specific prior written permission.

THIS SOFTWARE IS PROVIDED BY THE COPYRIGHT HOLDERS AND CONTRIBUTORS "AS IS"
AND ANY EXPRESS OR IMPLIED WARRANTIES, INCLUDING, BUT NOT LIMITED TO, THE
IMPLIED WARRANTIES OF MERCHANTABILITY AND FITNESS FOR A PARTICULAR PURPOSE ARE
DISCLAIMED. IN NO EVENT SHALL THE COPYRIGHT HOLDER OR CONTRIBUTORS BE LIABLE
FOR ANY DIRECT, INDIRECT, INCIDENTAL, SPECIAL, EXEMPLARY, OR CONSEQUENTIAL
DAMAGES (INCLUDING, BUT NOT LIMITED TO, PROCUREMENT OF SUBSTITUTE GOODS OR
SERVICES; LOSS OF USE, DATA, OR PROFITS; OR BUSINESS INTERRUPTION) HOWEVER
CAUSED AND ON ANY THEORY OF LIABILITY, WHETHER IN CONTRACT, STRICT LIABILITY,
OR TORT (INCLUDING NEGLIGENCE OR OTHERWISE) ARISING IN ANY WAY OUT OF THE USE
OF THIS SOFTWARE, EVEN IF ADVISED OF THE POSSIBILITY OF SUCH DAMAGE.

"""

import gzip
import hashlib
import itertools
import json
import logging
import os
import socket
import tarfile
import tempfile
import urllib.error
import urllib.request
import zipfile

from atomicwrites import atomic_write
import numpy as np
import pandas as pd

from snps.ensembl import EnsemblRestClient
from snps.utils import create_dir, Singleton

logger = logging.getLogger(__name__)


class Resources(metaclass=Singleton):
    """ Object used to manage resources required by `snps`. """

    def __init__(self, resources_dir="resources"):
        """ Initialize a ``Resources`` object.

        Parameters
        ----------
        resources_dir : str
            name / path of resources directory
        """
        self._resources_dir = os.path.abspath(resources_dir)
        self._ensembl_rest_client = EnsemblRestClient()
        self._reference_sequences = {}
        self._gsa_rsid_map = None
        self._gsa_chrpos_map = None
        self._dbsnp_151_37_reverse = None
        self._opensnp_datadump_filenames = []

    def get_reference_sequences(
        self,
        assembly="GRCh37",
        chroms=(
            "1",
            "2",
            "3",
            "4",
            "5",
            "6",
            "7",
            "8",
            "9",
            "10",
            "11",
            "12",
            "13",
            "14",
            "15",
            "16",
            "17",
            "18",
            "19",
            "20",
            "21",
            "22",
            "X",
            "Y",
            "MT",
        ),
    ):
        """ Get Homo sapiens reference sequences for `chroms` of `assembly`.

        Notes
        -----
        This function can download over 800MB of data for each assembly.

        Parameters
        ----------
        assembly : {'NCBI36', 'GRCh37', 'GRCh38'}
            reference sequence assembly
        chroms : list of str
            reference sequence chromosomes

        Returns
        -------
        dict
            dict of ReferenceSequence, else {}
        """
        valid_assemblies = ["NCBI36", "GRCh37", "GRCh38"]

        if assembly not in valid_assemblies:
            logger.warning("Invalid assembly")
            return {}

        if not self._reference_chroms_available(assembly, chroms):
            self._reference_sequences[assembly] = self._create_reference_sequences(
                *self._get_paths_reference_sequences(assembly=assembly, chroms=chroms)
            )

        return self._reference_sequences[assembly]

    def _reference_chroms_available(self, assembly, chroms):
        if assembly in self._reference_sequences:
            for chrom in chroms:
                if chrom not in self._reference_sequences[assembly]:
                    return False
            return True
        else:
            return False

    def get_assembly_mapping_data(self, source_assembly, target_assembly):
        """ Get assembly mapping data.

        Parameters
        ----------
        source_assembly : {'NCBI36', 'GRCh37', 'GRCh38'}
            assembly to remap from
        target_assembly : {'NCBI36', 'GRCh37', 'GRCh38'}
            assembly to remap to

        Returns
        -------
        dict
            dict of json assembly mapping data if loading was successful, else {}
        """
        return self._load_assembly_mapping_data(
            self._get_path_assembly_mapping_data(source_assembly, target_assembly)
        )

    def download_example_datasets(self):
        """ Download example datasets from `openSNP <https://opensnp.org>`_.

        Per openSNP, "the data is donated into the public domain using `CC0 1.0
        <http://creativecommons.org/publicdomain/zero/1.0/>`_."

        Returns
        -------
        paths : list of str or empty str
            paths to example datasets

        References
        ----------
        1. Greshake B, Bayer PE, Rausch H, Reda J (2014), "openSNP-A Crowdsourced Web Resource
           for Personal Genomics," PLOS ONE, 9(3): e89204,
           https://doi.org/10.1371/journal.pone.0089204
        """
        paths = []
        paths.append(
            self._download_file(
                "https://opensnp.org/data/662.23andme.340",
                "662.23andme.340.txt.gz",
                compress=True,
            )
        )
        paths.append(
            self._download_file(
                "https://opensnp.org/data/662.ftdna-illumina.341",
                "662.ftdna-illumina.341.csv.gz",
                compress=True,
            )
        )

        return paths

    def get_all_resources(self):
        """ Get / download all resources used throughout `snps`.

        Notes
        -----
        This function does not download reference sequences and the openSNP datadump,
        due to their large sizes.

        Returns
        -------
        dict
            dict of resources
        """
        resources = {}
        for source, target in itertools.permutations(["NCBI36", "GRCh37", "GRCh38"], 2):
            resources[source + "_" + target] = self.get_assembly_mapping_data(
                source, target
            )
        resources["gsa_resources"] = self.get_gsa_resources()
        return resources

    def get_all_reference_sequences(self, **kwargs):
        """ Get Homo sapiens reference sequences for Builds 36, 37, and 38 from Ensembl.

        Notes
        -----
        This function can download over 2.5GB of data.

        Returns
        -------
        dict
            dict of ReferenceSequence, else {}
        """
        for assembly in ("NCBI36", "GRCh37", "GRCh38"):
            self.get_reference_sequences(assembly=assembly, **kwargs)
        return self._reference_sequences

    def get_gsa_resources(self):
        """ Get resources for reading Global Screening Array files.

        https://support.illumina.com/downloads/infinium-global-screening-array-v2-0-product-files.html

        Returns
        -------
        dict
        """

        return {
            "rsid_map": self.get_gsa_rsid(),
            "chrpos_map": self.get_gsa_chrpos(),
        }

    def get_dbsnp_151_37_reverse(self):
        """Get pandas series of RSIDs that are on the reference reverse (-) strand in dbSNP 151 and lower

        Returns
        -------
        dict
        """
        if self._dbsnp_151_37_reverse is None:
            # download the file from the cloud, if not done already
            dbsnp_rev_path = self._download_file(
                "https://sano-public.s3.eu-west-2.amazonaws.com/dbsnp151.b37.snps_reverse.txt.gz",
                "dbsnp_151_37_reverse.txt.gz",
            )

            # load into pandas
            rsids = pd.read_csv(
                dbsnp_rev_path,
                sep=" ",
                header=None,  # dont infer header as there isn't one
                names=(
                    "dbsnp151revrsid",
                    "dbsnp151freqa",
                    "dbsnp151freqt",
                    "dbsnp151freqc",
                    "dbsnp151freqg",
                ),
                dtype={
                    "dbsnp151revrsid": "string",
                    "dbsnp151freqa": "double",
                    "dbsnp151freqt": "double",
                    "dbsnp151freqc": "double",
                    "dbsnp151freqg": "double",
                },
                engine="c",  # force c engine for performance
                comment="#",  # skip the first row
            )

            # store in memory so we don't have to load again
            self._dbsnp_151_37_reverse = rsids

        return self._dbsnp_151_37_reverse

    def get_opensnp_datadump_filenames(self):
        """ Get filenames internal to the `openSNP <https://opensnp.org>`_ datadump zip.

        Per openSNP, "the data is donated into the public domain using `CC0 1.0
        <http://creativecommons.org/publicdomain/zero/1.0/>`_."

        Notes
        -----
        This function can download over 27GB of data. If the download is not successful,
        try using a different tool like `wget` or `curl` to download the file and move it
        to the resources directory (see `_get_path_opensnp_datadump`).

        Returns
        -------
        filenames : list of str
            filenames internal to the openSNP datadump

        References
        ----------
        1. Greshake B, Bayer PE, Rausch H, Reda J (2014), "openSNP-A Crowdsourced Web Resource
           for Personal Genomics," PLOS ONE, 9(3): e89204,
           https://doi.org/10.1371/journal.pone.0089204
        """
        if not self._opensnp_datadump_filenames:
            self._opensnp_datadump_filenames = self._get_opensnp_datadump_filenames(
                self._get_path_opensnp_datadump()
            )
        return self._opensnp_datadump_filenames

    def load_opensnp_datadump_file(self, filename):
        """ Load the specified file from the openSNP datadump.

        Per openSNP, "the data is donated into the public domain using `CC0 1.0
        <http://creativecommons.org/publicdomain/zero/1.0/>`_."

        Parameters
        ----------
        filename : str
            filename internal to the openSNP datadump

        Returns
        -------
        bytes
            content of specified file internal to the openSNP datadump

        References
        ----------
        1. Greshake B, Bayer PE, Rausch H, Reda J (2014), "openSNP-A Crowdsourced Web Resource
           for Personal Genomics," PLOS ONE, 9(3): e89204,
           https://doi.org/10.1371/journal.pone.0089204
        """
        if self._get_path_opensnp_datadump():
            with zipfile.ZipFile(self._get_path_opensnp_datadump()) as z:
                with z.open(filename, "r") as f:
                    return f.read()
        else:
            return bytes()

    @staticmethod
    def _get_opensnp_datadump_filenames(filename):
        """ Get list of filenames internal to the openSNP datadump zip.

        Parameters
        ----------
        filename : str
            path to openSNP datadump

        Returns
        -------
        filenames : list of str
            filenames internal to the openSNP datadump
        """
        if filename:
            with zipfile.ZipFile(filename) as z:
                return z.namelist()
        else:
            return []

    @staticmethod
    def _write_data_to_gzip(f, data):
        """ Write `data` to `f` in `gzip` format.

        Parameters
        ----------
        f : file object opened with `mode="wb"`
        data : `bytes` object
        """
        with gzip.open(f, "wb") as f_gzip:
            f_gzip.write(data)

    @staticmethod
    def _load_assembly_mapping_data(filename):
        """ Load assembly mapping data.

        Parameters
        ----------
        filename : str
            path to compressed archive with assembly mapping data

        Returns
        -------
        assembly_mapping_data : dict
            dict of assembly maps

        Notes
        -----
        Keys of returned dict are chromosomes and values are the corresponding assembly map.
        """
        assembly_mapping_data = {}

        with tarfile.open(filename, "r") as tar:
            # http://stackoverflow.com/a/2018576
            for member in tar.getmembers():
                if ".json" in member.name:
                    with tar.extractfile(member) as tar_file:
                        tar_bytes = tar_file.read()
                    # https://stackoverflow.com/a/42683509/4727627
                    assembly_mapping_data[member.name.split(".")[0]] = json.loads(
                        tar_bytes.decode("utf-8")
                    )

        return assembly_mapping_data

    def _get_paths_reference_sequences(
        self, sub_dir="fasta", assembly="GRCh37", chroms=()
    ):
        """ Get local paths to Homo sapiens reference sequences from Ensembl.

        Notes
        -----
        This function can download over 800MB of data for each assembly.

        Parameters
        ----------
        sub_dir : str
            directory under resources to store reference sequence data
        assembly : {'NCBI36', 'GRCh37', 'GRCh38'}
            reference sequence assembly
        chroms : list of str
            reference sequence chromosomes

        Returns
        -------
        assembly : str
            reference sequence assembly
        chroms : list of str
            reference sequence chromosomes
        urls : list of str
            urls to Ensembl reference sequences
        paths : list of str
            paths to local reference sequences

        References
        ----------
        1. Daniel R. Zerbino, Premanand Achuthan, Wasiu Akanni, M. Ridwan Amode,
           Daniel Barrell, Jyothish Bhai, Konstantinos Billis, Carla Cummins, Astrid Gall,
           Carlos García Giro´n, Laurent Gil, Leo Gordon, Leanne Haggerty, Erin Haskell,
           Thibaut Hourlier, Osagie G. Izuogu, Sophie H. Janacek, Thomas Juettemann,
           Jimmy Kiang To, Matthew R. Laird, Ilias Lavidas, Zhicheng Liu, Jane E. Loveland,
           Thomas Maurel, William McLaren, Benjamin Moore, Jonathan Mudge, Daniel N. Murphy,
           Victoria Newman, Michael Nuhn, Denye Ogeh, Chuang Kee Ong, Anne Parker,
           Mateus Patricio, Harpreet Singh Riat, Helen Schuilenburg, Dan Sheppard,
           Helen Sparrow, Kieron Taylor, Anja Thormann, Alessandro Vullo, Brandon Walts,
           Amonida Zadissa, Adam Frankish, Sarah E. Hunt, Myrto Kostadima, Nicholas Langridge,
           Fergal J. Martin, Matthieu Muffato, Emily Perry, Magali Ruffier, Dan M. Staines,
           Stephen J. Trevanion, Bronwen L. Aken, Fiona Cunningham, Andrew Yates, Paul Flicek
           Ensembl 2018.
           PubMed PMID: 29155950.
           doi:10.1093/nar/gkx1098
        2. NCBI 36, Oct 2005, Ensembl release 54, Database version: 54.36p
        3. GRCh37.p13 (Genome Reference Consortium Human Reference 37),
           INSDC Assembly GCA_000001405.14, Feb 2009, Ensembl GRCh37 release 96, Database
           version: 96.37
        4. GRCh38.p12 (Genome Reference Consortium Human Build 38),
           INSDC Assembly GCA_000001405.27, Dec 2013, Ensembl release 96, Database
           version: 96.38
        """
        release = ""

        # https://www.biostars.org/p/374149/#374219
        if assembly == "GRCh37":
            base = "ftp://ftp.ensembl.org/pub/grch37/release-96/fasta/homo_sapiens/dna/"
        elif assembly == "NCBI36":
            base = "ftp://ftp.ensembl.org/pub/release-54/fasta/homo_sapiens/dna/"
            release = "54."
        elif assembly == "GRCh38":
            base = "ftp://ftp.ensembl.org/pub/release-96/fasta/homo_sapiens/dna/"
        else:
            return ("", [], [], [])

        filenames = [
            f"Homo_sapiens.{assembly}.{release}dna.chromosome.{chrom}.fa.gz"
            for chrom in chroms
        ]

        urls = [f"{base}{filename}" for filename in filenames]

        local_filenames = [
            f"{sub_dir}{os.sep}{assembly}{os.sep}{filename}" for filename in filenames
        ]

        return (
            assembly,
            chroms,
            urls,
            list(map(self._download_file, urls, local_filenames)),
        )

    def _create_reference_sequences(self, assembly, chroms, urls, paths):
        # https://samtools.github.io/hts-specs/VCFv4.2.pdf
        seqs = {}

        for i, path in enumerate(paths):
            if not path:
                continue

            d = {}
            d["ID"] = chroms[i]
            d["url"] = urls[i]
            d["path"] = os.path.relpath(path)
            d["assembly"] = assembly
            d["species"] = "Homo sapiens"
            d["taxonomy"] = "x"
            seqs[chroms[i]] = ReferenceSequence(**d)

        return seqs

    def _get_path_assembly_mapping_data(
        self, source_assembly, target_assembly, retries=10
    ):
        """ Get local path to assembly mapping data, downloading if necessary.

        Parameters
        ----------
        source_assembly : {'NCBI36', 'GRCh37', 'GRCh38'}
            assembly to remap from
        target_assembly : {'NCBI36', 'GRCh37', 'GRCh38'}
            assembly to remap to
        retries : int
            number of retries per chromosome to download assembly mapping data

        Returns
        -------
        str
            path to <source_assembly>_<target_assembly>.tar.gz

        References
        ----------
        1. Ensembl, Assembly Information Endpoint,
           https://rest.ensembl.org/documentation/info/assembly_info
        2. Ensembl, Assembly Map Endpoint,
           http://rest.ensembl.org/documentation/info/assembly_map

        """

        if not create_dir(self._resources_dir):
            return ""

        chroms = [str(i) for i in range(1, 23)]
        chroms.extend(["X", "Y", "MT"])

        assembly_mapping_data = source_assembly + "_" + target_assembly
        destination = os.path.join(
            self._resources_dir, assembly_mapping_data + ".tar.gz"
        )

        if not os.path.exists(destination):
            logger.info(f"Downloading {os.path.relpath(destination)}")

            self._download_assembly_mapping_data(
                destination, chroms, source_assembly, target_assembly, retries
            )

        return destination

    def _download_assembly_mapping_data(
        self, destination, chroms, source_assembly, target_assembly, retries
    ):
        with atomic_write(destination, mode="wb", overwrite=True) as f:
            with tarfile.open(fileobj=f, mode="w:gz") as out_tar:
                for chrom in chroms:
                    file = chrom + ".json"

                    map_endpoint = (
                        f"/map/human/{source_assembly}/{chrom}/{target_assembly}?"
                    )

                    # get assembly mapping data
                    response = None
                    retry = 0
                    while response is None and retry < retries:
                        response = self._ensembl_rest_client.perform_rest_action(
                            map_endpoint
                        )
                        retry += 1

                    if response is not None:
                        # open temp file, save json response to file, close temp file
                        with tempfile.NamedTemporaryFile(
                            delete=False, mode="w"
                        ) as f_tmp:
                            json.dump(response, f_tmp)

                        # add temp file to archive
                        out_tar.add(f_tmp.name, arcname=file)

                        # remove temp file
                        os.remove(f_tmp.name)

<<<<<<< HEAD
    def get_gsa_rsid(self):
        if self._gsa_rsid_map is None:
            # download the file from the cloud, if not done already
            rsid_path = self._download_file(
                "https://sano-public.s3.eu-west-2.amazonaws.com/gsa_rsid_map.txt.gz",
                "gsa_rsid_map.txt.gz",
            )
            # load into pandas
            rsids = pd.read_csv(
                rsid_path,
                sep=r"\s+",  # whitespace separators
                header=0,  # dont infer header as there isn't one
                names=("gsaname_rsid", "gsarsid"),
                dtype={"gsaname_rsid": "string", "gsarsid": "string"},
                engine="c",  # force c engine for performance
            )
            self._gsa_rsid_map = rsids
        return self._gsa_rsid_map

    def get_gsa_chrpos(self):
        if self._gsa_chrpos_map is None:
            # download the file from the cloud, if not done already
            chrpos_path = self._download_file(
                "https://sano-public.s3.eu-west-2.amazonaws.com/gsa_chrpos_map.txt.gz",
                "gsa_chrpos_map.txt.gz",
            )
            # load into pandas

            chrpos = pd.read_csv(
                chrpos_path,
                sep=r"\s+",  # whitespace separators
                header=0,  # dont infer header as there isn't one
                names=("gsaname_chrpos", "gsachr", "gsapos", "gsacm"),
                dtype={
                    "gsaname_chrpos": "string",
                    "gsachr": "category",
                    "gsapos": "uint32",
                    "gsacm": "double",
                },
                engine="c",  # force c engine for performance
            )
=======
    def _load_gsa_resources(self, rsid_map, chrpos_map):
        d = {}

        with gzip.open(rsid_map, "rb") as f:
            gsa_rsid_map = f.read().decode("utf-8")

        d["rsid_map"] = dict(
            (x.split("\t")[0].strip(), x.split("\t")[1].strip())
            for x in gsa_rsid_map.split("\n")[:-1]
        )

        with gzip.open(chrpos_map, "rb") as f:
            gsa_chrpos_map = f.read().decode("utf-8")

        d["chrpos_map"] = dict(
            (x.split("\t")[0], x.split("\t")[1] + ":" + x.split("\t")[2])
            for x in gsa_chrpos_map.split("\n")[:-1]
        )

        return d

    def _get_path_gsa_rsid_map(self):
        return self._download_file(
            "https://sano-public.s3.eu-west-2.amazonaws.com/gsa_rsid_map.txt.gz",
            "gsa_rsid_map.txt.gz",
        )
>>>>>>> d69dc0fe

            self._gsa_chrpos_map = chrpos
        return self._gsa_chrpos_map

    def _get_path_opensnp_datadump(self):
        return self._download_file(
            "https://opensnp.org/data/zip/opensnp_datadump.current.zip",
            "opensnp_datadump.current.zip",
        )

    def _download_file(self, url, filename, compress=False, timeout=30):
        """ Download a file to the resources folder.

        Download data from `url`, save as `filename`, and optionally compress with gzip.

        Parameters
        ----------
        url : str
            URL to download data from
        filename : str
            name of file to save; if compress, ensure '.gz' is appended
        compress : bool
            compress with gzip
        timeout : int
            seconds for timeout of download request

        Returns
        -------
        str
            path to downloaded file, empty str if error
        """
        if compress and filename[-3:] != ".gz":
            filename += ".gz"

        destination = os.path.join(self._resources_dir, filename)

        if not create_dir(os.path.dirname(destination)):
            return ""

        if not os.path.exists(destination):
            try:
                # get file if it hasn't already been downloaded
                # http://stackoverflow.com/a/7244263
                with urllib.request.urlopen(
                    url, timeout=timeout
                ) as response, atomic_write(
                    destination, mode="wb", overwrite=True
                ) as f:
                    self._print_download_msg(destination)
                    data = response.read()  # a `bytes` object

                    if compress:
                        self._write_data_to_gzip(f, data)
                    else:
                        f.write(data)
            except urllib.error.URLError as err:
                logger.warning(err)
                destination = ""
                # try HTTP if an FTP error occurred
                if "ftp://" in url:
                    destination = self._download_file(
                        url.replace("ftp://", "http://"),
                        filename,
                        compress=compress,
                        timeout=timeout,
                    )
            except socket.timeout:
                logger.warning(f"Timeout downloading {url}")
                destination = ""
            except FileExistsError:
                # if the file exists, another process has created it while it was
                # being downloaded
                # in such a case, the other copy is identical, so ignore this error
                pass

        return destination

    @staticmethod
    def _print_download_msg(path):
        """ Print download message.

        Parameters
        ----------
        path : str
            path to file being downloaded
        """
        logger.info(f"Downloading {os.path.relpath(path)}")


class ReferenceSequence:
    """ Object used to represent and interact with a reference sequence. """

    def __init__(self, ID="", url="", path="", assembly="", species="", taxonomy=""):
        """ Initialize a ``ReferenceSequence`` object.

        Parameters
        ----------
        ID : str
            reference sequence chromosome
        url : str
            url to Ensembl reference sequence
        path : str
            path to local reference sequence
        assembly : str
            reference sequence assembly (e.g., "GRCh37")
        species : str
            reference sequence species
        taxonomy : str
            reference sequence taxonomy

        References
        ----------
        1. The Variant Call Format (VCF) Version 4.2 Specification, 8 Mar 2019,
           https://samtools.github.io/hts-specs/VCFv4.2.pdf
        """
        self._ID = ID
        self._url = url
        self._path = path
        self._assembly = assembly
        self._species = species
        self._taxonomy = taxonomy
        self._sequence = np.array([], dtype=np.uint8)
        self._md5 = ""
        self._start = 0
        self._end = 0
        self._length = 0

    def __repr__(self):
        return f"ReferenceSequence(assembly={self._assembly!r}, ID={self._ID!r})"

    @property
    def ID(self):
        """ Get reference sequence chromosome.

        Returns
        -------
        str
        """
        return self._ID

    @property
    def chrom(self):
        """ Get reference sequence chromosome.

        Returns
        -------
        str
        """
        return self._ID

    @property
    def url(self):
        """ Get URL to Ensembl reference sequence.

        Returns
        -------
        str
        """
        return self._url

    @property
    def path(self):
        """ Get path to local reference sequence.

        Returns
        -------
        str
        """
        return self._path

    @property
    def assembly(self):
        """ Get reference sequence assembly.

        Returns
        -------
        str
        """
        return self._assembly

    @property
    def build(self):
        """ Get reference sequence build.

        Returns
        -------
        str
            e.g., "B37"
        """
        return f"B{self._assembly[-2:]}"

    @property
    def species(self):
        """ Get reference sequence species.

        Returns
        -------
        str
        """
        return self._species

    @property
    def taxonomy(self):
        """ Get reference sequence taxonomy.

        Returns
        -------
        str
        """
        return self._taxonomy

    @property
    def sequence(self):
        """ Get reference sequence.

        Returns
        -------
        np.array(dtype=np.uint8)
        """
        self._load_sequence()
        return self._sequence

    @property
    def md5(self):
        """ Get reference sequence MD5 hash.

        Returns
        -------
        str
        """
        self._load_sequence()
        return self._md5

    @property
    def start(self):
        """ Get reference sequence start position (1-based).

        Returns
        -------
        int
        """
        self._load_sequence()
        return self._start

    @property
    def end(self):
        """ Get reference sequence end position (1-based).

        Returns
        -------
        int
        """
        self._load_sequence()
        return self._end

    @property
    def length(self):
        """ Get reference sequence length.

        Returns
        -------
        int
        """
        self._load_sequence()
        return self._sequence.size

    def clear(self):
        """ Clear reference sequence. """
        self._sequence = np.array([], dtype=np.uint8)
        self._md5 = ""
        self._start = 0
        self._end = 0
        self._length = 0

    def _load_sequence(self):
        if not self._sequence.size:
            # decompress and read file
            with gzip.open(self._path, "rb") as f:
                data = f.read()

            # convert bytes to str
            data = str(data, encoding="utf-8", errors="strict")

            data = data.splitlines()

            self._start, self._end = self._parse_first_line(data[0])

            # convert str (FASTA sequence) to bytes
            data = bytearray("".join(data[1:]), encoding="utf-8", errors="strict")

            # get MD5 of FASTA sequence
            self._md5 = hashlib.md5(data).hexdigest()

            # store FASTA sequence as `np.uint8` array
            self._sequence = np.array(data, dtype=np.uint8)

    def _parse_first_line(self, first_line):
        items = first_line.split(":")
        return (
            int(items[items.index(self._ID) + 1]),
            int(items[items.index(self._ID) + 2]),
        )<|MERGE_RESOLUTION|>--- conflicted
+++ resolved
@@ -616,7 +616,6 @@
                         # remove temp file
                         os.remove(f_tmp.name)
 
-<<<<<<< HEAD
     def get_gsa_rsid(self):
         if self._gsa_rsid_map is None:
             # download the file from the cloud, if not done already
@@ -658,34 +657,6 @@
                 },
                 engine="c",  # force c engine for performance
             )
-=======
-    def _load_gsa_resources(self, rsid_map, chrpos_map):
-        d = {}
-
-        with gzip.open(rsid_map, "rb") as f:
-            gsa_rsid_map = f.read().decode("utf-8")
-
-        d["rsid_map"] = dict(
-            (x.split("\t")[0].strip(), x.split("\t")[1].strip())
-            for x in gsa_rsid_map.split("\n")[:-1]
-        )
-
-        with gzip.open(chrpos_map, "rb") as f:
-            gsa_chrpos_map = f.read().decode("utf-8")
-
-        d["chrpos_map"] = dict(
-            (x.split("\t")[0], x.split("\t")[1] + ":" + x.split("\t")[2])
-            for x in gsa_chrpos_map.split("\n")[:-1]
-        )
-
-        return d
-
-    def _get_path_gsa_rsid_map(self):
-        return self._download_file(
-            "https://sano-public.s3.eu-west-2.amazonaws.com/gsa_rsid_map.txt.gz",
-            "gsa_rsid_map.txt.gz",
-        )
->>>>>>> d69dc0fe
 
             self._gsa_chrpos_map = chrpos
         return self._gsa_chrpos_map
